import json
import os
import time
from tempfile import mkdtemp

import yaml
from behave import given
from behave import then
from behave import when

from paasta_tools.mesos_tools import list_frameworks
from paasta_tools.native_mesos_scheduler import create_driver
from paasta_tools.native_mesos_scheduler import main
from paasta_tools.native_mesos_scheduler import PaastaNativeServiceConfig
from paasta_tools.native_mesos_scheduler import PaastaScheduler
from paasta_tools.utils import load_system_paasta_config


@given('a new paasta_native config to be deployed, with {num} instances')
def new_paasta_native_config(context, num):
    context.cluster = 'fake_cluster'
    context.instance = 'fake_instance'
    context.service = 'fake_service'

    context.new_config = PaastaNativeServiceConfig(
        cluster=context.cluster,
        instance=context.instance,
        service=context.service,
        config_dict={
            "cpus": 0.1,
            "mem": 100,
            "instances": int(num),
            "cmd": 'sleep 50',
        },
        branch_dict={
            'docker_image': 'busybox',
            'desired_state': 'start',
            'force_bounce': None,
        },
    )


@when('we start a paasta_native scheduler')
def start_paasta_native_framework(context):
    context.scheduler = PaastaScheduler(
        service_name=context.service,
        instance_name=context.instance,
        cluster=context.cluster,
        service_config=context.new_config,
    )

    context.driver = create_driver(
        service=context.service,
        instance=context.instance,
        scheduler=context.scheduler,
        system_paasta_config=load_system_paasta_config(),
    )

    context.driver.start()


@then('it should eventually start {num} tasks')
def should_eventually_start_num_tasks(context, num):
    num = int(num)

<<<<<<< HEAD
    for _ in xrange(10):
        if len(context.scheduler.tasks) >= num:
=======
    for _ in xrange(60):
        if len(context.scheduler.running) >= num:
>>>>>>> c54001f7
            return
        time.sleep(1)

    raise Exception("Expected %d tasks before timeout, saw %d" % (num, len(context.scheduler.tasks)))


@given('a fresh soa_dir')
def fresh_soa_dir(context):
    soa_dir = mkdtemp()
    context.soa_dir = soa_dir


@given(u'paasta_native-cluster.yaml and deployments.json files for service {service} with instance {instance}')
def write_paasta_native_cluster_yaml_files(context, service, instance):
    if not os.path.exists(os.path.join(context.soa_dir, service)):
        os.makedirs(os.path.join(context.soa_dir, service))
    with open(os.path.join(context.soa_dir, service, 'paasta_native-%s.yaml' % context.cluster), 'w') as f:
        f.write(yaml.safe_dump({
            instance: {
                'cmd': 'echo "Taking a nap..." && sleep 1m && echo "Nap time over, back to work"',
                'mem': 100,
                'cpus': 0.1,
                'instances': 1,
            }
        }))
    with open(os.path.join(context.soa_dir, service, 'deployments.json'), 'w') as f:
        json.dump({
            'v1': {
                '%s.%s' % (context.cluster, instance): {
                    'image': 'busybox',
                    'desired_state': 'start',
                    'force_bounce': None,
                }
            }
        }, f)


@when(u'we run native_mesos_scheduler.main()')
def run_native_mesos_scheduler_main(context):
    main(['--soa-dir', context.soa_dir, '--stay-alive-seconds', '10'])


@then(u'there should be a framework registered with id {framework_id}')
def should_be_framework_with_id(context, framework_id):
    assert framework_id in list_frameworks()<|MERGE_RESOLUTION|>--- conflicted
+++ resolved
@@ -63,13 +63,8 @@
 def should_eventually_start_num_tasks(context, num):
     num = int(num)
 
-<<<<<<< HEAD
     for _ in xrange(10):
-        if len(context.scheduler.tasks) >= num:
-=======
-    for _ in xrange(60):
         if len(context.scheduler.running) >= num:
->>>>>>> c54001f7
             return
         time.sleep(1)
 

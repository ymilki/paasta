[tox]
skipsdist=True
envlist = py36
# The Makefile and .travis.yml override the indexserver to the public one when
# running outside of Yelp.
indexserver =
    default = https://pypi.yelpcorp.com/simple
tox_pip_extensions_ext_pip_custom_platform = true
tox_pip_extensions_ext_venv_update = true

[testenv]
basepython = python3.6
setenv =
    TZ = UTC
deps =
    --requirement={toxinidir}/requirements-dev.txt
    --editable={toxinidir}
commands =
    py.test {posargs:tests}

[testenv:coverage]
commands =
    coverage run -m pytest {posargs:tests}
    coverage report
    coverage html
    # tests should always have 100% coverage, this protects against accidental
    # dead code or never-called assertions
    coverage report --include 'tests*' --fail-under 100

[testenv:docs]
commands =
    /bin/rm -rf docs/source/generated/
    # The last arg to apidoc is a list of excluded paths
    sphinx-apidoc -f -e -o docs/source/generated/ paasta_tools
    sphinx-build -b html -d docs/build/doctrees docs/source docs/build/html

[testenv:manpages]
commands = ./build-manpages.sh

[testenv:paasta_itests]
changedir=paasta_itests/
passenv = DOCKER_TLS_VERIFY DOCKER_HOST DOCKER_CERT_PATH
deps =
    docker-compose==1.17.1
commands =
    docker-compose down
    docker-compose --verbose build
    # Fire up the marathon cluster in background
    docker-compose up -d mesosmaster mesosslave marathon marathon1 marathon2 chronos hacheck mesosslave2 mesosslave3 mesosslave4 mesosslave5
    docker-compose scale mesosslave=3
    # Run the paastatools container in foreground to catch the output
    # the `docker-compose run` vs `docker-compose up` is important here, as docker-compose run will
    # exit with the right code.
    #
    # dnephin says we need the --rm otherwise these containers won't be cleaned
    # up. I guess we only need this for run'd containers, not up'd containers?
    # IDK, the docs don't really specify.
    docker-compose run --rm paastatools tox -i {env:PIP_INDEX_URL:https://pypi.python.org/simple} -e paasta_itests_inside_container -- --no-capture {posargs}
    docker-compose stop
    docker-compose rm --force

[testenv:example_cluster]
changedir=example_cluster/
passenv = DOCKER_TLS_VERIFY DOCKER_HOST DOCKER_CERT_PATH
deps =
    docker-compose==1.17.1
commands =
    docker-compose down
    docker-compose pull
    docker-compose --verbose build
    # Fire up the marathon cluster in background
    # Run the paastatools container in foreground to catch the output
    # the `docker-compose run` vs `docker-compose up` is important here, as docker-compose run will
    # exit with the right code.
    #
    # dnephin says we need the --rm otherwise these containers won't be cleaned
    # up. I guess we only need this for run'd containers, not up'd containers?
    # IDK, the docs don't really specify.
    docker-compose run --rm playground ./example_cluster/example-cluster-test.sh
    docker-compose stop
    docker-compose rm --force

[testenv:paasta_itests_inside_container]
basepython = python3.6
envdir=/tmp/
setenv =
    DOCKER_COMPOSE_PROJECT_NAME = paastatools_inside_container
changedir=paasta_itests/
deps =
    {[testenv]deps}
    --requirement={toxinidir}/extra-linux-requirements.txt
    behave==1.2.5
    behave-pytest==0.1.1
whitelist_externals =
    /bin/mkdir
commands =
    mkdir -p /nail/etc
    # TODO: upgrade behave if they ever take this reasonable PR
    pip install git+git://github.com/asottile/behave@issue_533
    behave {posargs}

[testenv:general_itests]
basepython = python3.6
setenv =
    PAASTA_SYSTEM_CONFIG_DIR = {toxinidir}/general_itests/fake_etc_paasta
changedir=general_itests/
passenv = DOCKER_TLS_VERIFY DOCKER_HOST DOCKER_CERT_PATH
deps =
    {[testenv]deps}
    behave==1.2.5
    behave-pytest==0.1.1
commands =
    # TODO: upgrade behave if they ever take this reasonable PR
    pip install git+git://github.com/asottile/behave@issue_533
    pre-commit install -f --install-hooks
    pre-commit run --all-files
    pylint -E paasta_tools/mesos/ --ignore master.py,task.py
    behave {posargs}

[testenv:mypy]
basepython = python3.6
deps =
    {[testenv]deps}
    mypy==0.521
setenv =
    MYPYPATH = {toxinidir}
ignore_errors = True
whitelist_externals =
    /bin/sh
mypy_paths =
<<<<<<< HEAD
    paasta_tools
=======
    paasta_tools/deployd/common.py
    paasta_tools/deployd/watchers.py
    paasta_tools/frameworks
    paasta_tools/generate_deployments_for_service.py
    paasta_tools/long_running_service_tools.py
    paasta_tools/marathon_tools.py
    paasta_tools/paasta_serviceinit.py
    paasta_tools/setup_marathon_job.py
    paasta_tools/autoscaling/autoscaling_cluster_lib.py
    paasta_tools/secret_tools.py
    paasta_tools/utils.py
    paasta_tools/metrics/metrics_lib.py
>>>>>>> 6dde8de7
    tests/deployd/test_common.py
    tests/deployd/test_watchers.py
    tests/frameworks
    tests/test_long_running_service_tools.py
    tests/test_marathon_tools.py
    tests/test_setup_marathon_job.py
    tests/test_secret_tools.py
    tests/test_utils.py
commands =
    mypy {posargs:{[testenv:mypy]mypy_paths}}

[flake8]
max-line-length = 120

[pep8]
ignore = E265,E309,E501<|MERGE_RESOLUTION|>--- conflicted
+++ resolved
@@ -128,22 +128,7 @@
 whitelist_externals =
     /bin/sh
 mypy_paths =
-<<<<<<< HEAD
     paasta_tools
-=======
-    paasta_tools/deployd/common.py
-    paasta_tools/deployd/watchers.py
-    paasta_tools/frameworks
-    paasta_tools/generate_deployments_for_service.py
-    paasta_tools/long_running_service_tools.py
-    paasta_tools/marathon_tools.py
-    paasta_tools/paasta_serviceinit.py
-    paasta_tools/setup_marathon_job.py
-    paasta_tools/autoscaling/autoscaling_cluster_lib.py
-    paasta_tools/secret_tools.py
-    paasta_tools/utils.py
-    paasta_tools/metrics/metrics_lib.py
->>>>>>> 6dde8de7
     tests/deployd/test_common.py
     tests/deployd/test_watchers.py
     tests/frameworks

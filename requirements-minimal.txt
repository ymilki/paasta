a-sync >= 0.5.0
aiohttp >= 3.5.4
argcomplete >= 0.8.1
boto
boto3
boto3-type-annotations
botocore
bravado >= 10.2.0
certifi
choice >= 0.1
cookiecutter >= 1.4.0
croniter
dataclasses >= 0.7; python_version < '3.7'
# Don't update this unless you have confirmed the client works with
# the Docker version deployed on PaaSTA servers
docker-py >= 1.2.3
dulwich >= 0.17.3
ephemeral-port-reserve >= 1.0.1
graphviz
gunicorn
humanfriendly
humanize >= 0.5.1
inotify >= 0.2.8
ipaddress >= 1.0.22
isodate >= 0.5.0
jsonschema[format]
kazoo >= 2.0.0
<<<<<<< HEAD
kubernetes >= 18.20.0
=======
kubernetes >= 12.0.0
ldap3
>>>>>>> 93383673
manhole
marathon >= 0.12.0
mypy-extensions >= 0.3.0
nulltype
objgraph
ply
progressbar2 >= 3.10.0
prometheus-client
pymesos >= 0.2.0
pyramid >= 1.8
pyramid-swagger >= 2.3.0
pysensu-yelp >= 0.3.4
PyStaticConfiguration
python-crontab>=2.1.1
python-dateutil >= 2.4.0
python-iptables
pytimeparse >= 1.1.0
pytz >= 2014.10
requests >= 2.18.4
requests-cache >= 0.4.10
retry
ruamel.yaml
sensu-plugin
service-configuration-lib >= 2.5.0
signalfx
slackclient >= 1.2.1
sticht >= 1.1.0
syslogmp
task-processing
thriftpy2
transitions
typing-extensions
tzlocal
ujson >= 1.35
urllib3
utaw >= 0.2.0
wsgicors<|MERGE_RESOLUTION|>--- conflicted
+++ resolved
@@ -25,12 +25,8 @@
 isodate >= 0.5.0
 jsonschema[format]
 kazoo >= 2.0.0
-<<<<<<< HEAD
 kubernetes >= 18.20.0
-=======
-kubernetes >= 12.0.0
 ldap3
->>>>>>> 93383673
 manhole
 marathon >= 0.12.0
 mypy-extensions >= 0.3.0

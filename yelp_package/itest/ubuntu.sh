#!/bin/bash
# Copyright 2015-2016 Yelp Inc.
#
# Licensed under the Apache License, Version 2.0 (the "License");
# you may not use this file except in compliance with the License.
# You may obtain a copy of the License at
#
#     http://www.apache.org/licenses/LICENSE-2.0
#
# Unless required by applicable law or agreed to in writing, software
# distributed under the License is distributed on an "AS IS" BASIS,
# WITHOUT WARRANTIES OR CONDITIONS OF ANY KIND, either express or implied.
# See the License for the specific language governing permissions and
# limitations under the License.

set -eu

SCRIPTS="am_i_mesos_leader
<<<<<<< HEAD
autoscale_all_services
=======
>>>>>>> fcba5cd6
check_kubernetes_api
check_kubernetes_services_replication
check_flink_services_health
check_cassandracluster_services_replication
paasta_prune_completed_pods
paasta_cleanup_tron_namespaces
paasta_cleanup_stale_nodes
paasta_deploy_tron_jobs
generate_deployments_for_service
generate_services_file
generate_services_yaml
paasta_list_tron_namespaces
paasta_execute_docker_command
paasta_metastatus
paasta_setup_tron_namespace
synapse_srv_namespaces_fact"

SERVICE_NAMESPACES="fake_service_uno.main
fake_service_uno.canary
fake_service_dos.all_fake"

PAASTA_COMMANDS="list
list-clusters
check
fsm
info
itest
local-run
mark-for-deployment
metastatus
push-to-registry
security-check
status
validate"

mkdir -p /nail/etc
[ -L /nail/etc/services ] || ln -s /work/yelp_package/itest/fake_services /nail/etc/services

mkdir -p /etc/paasta
[ -L /etc/paasta/volumes.json ] || ln -s /work/yelp_package/itest/volumes.json /etc/paasta/volumes.json
[ -L /etc/paasta/cluster.json ] || ln -s /work/yelp_package/itest/cluster.json /etc/paasta/cluster.json

# If left there, they are included in the python path and can pollute the tests.
rm -rf debian/paasta-tools/

if dpkg -i /work/dist/"$1"; then
  echo "Looks like it installed correctly"
else
  echo "Dpkg install failed"
  exit 1
fi

if ! /opt/venvs/paasta-tools/bin/python -c 'import yaml; assert yaml.__with_libyaml__' >/dev/null; then
  echo "Python doesn't have the C-based yaml loader and will be really slow!"
fi

for scr in $SCRIPTS
do
  which $scr >/dev/null || (echo "$scr failed to install!"; exit 1)
done
<<<<<<< HEAD

for srv in $MARATHON_SERVICES
do
  if ! list_marathon_service_instances | grep -q $srv; then
    echo "Service instance $srv ISN'T showing up in list_marathon_service_instances!"
    exit 1
  else
    echo "Service $srv showed up in list_marathon_service_instances"
  fi
done
=======
>>>>>>> fcba5cd6

for ns in $SERVICE_NAMESPACES
do
  if ! synapse_srv_namespaces_fact | grep -q $ns; then
    echo "Service namespace $ns ISN'T showing up in synapse_srv_namespaces_fact!"
    exit 1
  else
    echo "Namespace $ns showed up in synapse_srv_namespaces_fact"
  fi
done

mkdir -p fake_service_uno
remove_fake_service_uno() {
  rm -rf fake_service_uno
}

cd fake_service_uno
for command in $PAASTA_COMMANDS
do
  echo "Running 'paasta $command -h' to make sure it works"
  paasta $command -h >/dev/null || (echo "paasta $command failed to execute!"; exit 1)
done
echo "Running 'paasta --version', it should return non-zero"
paasta --version || (echo "paasta --version failed to execute!"; exit 1)

# Test generate_services_yaml

services_yaml=$(mktemp)
remove_services_yaml() {
  rm -f "$services_yaml"
}

trap_handler() {
    remove_services_yaml;
    remove_fake_service_uno;
}
trap trap_handler EXIT

generate_services_yaml "$services_yaml"

for ns in $SERVICE_NAMESPACES
do
    if grep -q $ns "$services_yaml"; then
        echo "Namespace $ns showed up in services.yaml"
    else
        echo "Service namespace $ns ISN'T showing up in services.yaml"
        exit 1
    fi
done

# Tab completion tests
echo Testing tab completion
"$(dirname "$0")/tab_complete.sh"


echo "Everything worked!"<|MERGE_RESOLUTION|>--- conflicted
+++ resolved
@@ -16,10 +16,6 @@
 set -eu
 
 SCRIPTS="am_i_mesos_leader
-<<<<<<< HEAD
-autoscale_all_services
-=======
->>>>>>> fcba5cd6
 check_kubernetes_api
 check_kubernetes_services_replication
 check_flink_services_health
@@ -80,19 +76,6 @@
 do
   which $scr >/dev/null || (echo "$scr failed to install!"; exit 1)
 done
-<<<<<<< HEAD
-
-for srv in $MARATHON_SERVICES
-do
-  if ! list_marathon_service_instances | grep -q $srv; then
-    echo "Service instance $srv ISN'T showing up in list_marathon_service_instances!"
-    exit 1
-  else
-    echo "Service $srv showed up in list_marathon_service_instances"
-  fi
-done
-=======
->>>>>>> fcba5cd6
 
 for ns in $SERVICE_NAMESPACES
 do

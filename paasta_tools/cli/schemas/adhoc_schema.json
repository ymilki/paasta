--- conflicted
+++ resolved
@@ -62,11 +62,6 @@
                     }
                 },
                 "crypto_keys": {
-<<<<<<< HEAD
-                    "type": "array",
-                    "items": {
-                        "type": "string"
-=======
                     "type": "object",
                     "additionalProperties": false,
                     "properties": {
@@ -86,7 +81,6 @@
                             },
                             "uniqueItems": true
                         }
->>>>>>> 8b51f187
                     }
                 },
                 "extra_volumes": {

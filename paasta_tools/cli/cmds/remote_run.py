--- conflicted
+++ resolved
@@ -104,34 +104,22 @@
 
     print("Pod ready, establishing interactive session...")
 
-<<<<<<< HEAD
     if args.toolbox:
         exec_command = f"ssh -A {poll_response.pod_address}"
     else:
         token_response = client.remote_run.remote_run_token(
             args.service, args.instance, user
         )
+        kubectl_wrapper = f"kubectl-eks-{args.cluster}"
+        if not shutil.which(kubectl_wrapper):
+            kubectl_wrapper = f"kubectl-{args.cluster}"
         exec_command = KUBECTL_CMD_TEMPLATE.format(
-            cluster=args.cluster,
+            kubectl_wrapper=kubectl_wrapper,
             namespace=poll_response.namespace,
             pod=poll_response.pod_name,
             token=token_response.token,
         )
-=======
-    token_response = client.remote_run.remote_run_token(
-        args.service, args.instance, user
-    )
-
-    kubectl_wrapper = f"kubectl-eks-{args.cluster}"
-    if not shutil.which(kubectl_wrapper):
-        kubectl_wrapper = f"kubectl-{args.cluster}"
-    exec_command = KUBECTL_CMD_TEMPLATE.format(
-        kubectl_wrapper=kubectl_wrapper,
-        namespace=poll_response.namespace,
-        pod=poll_response.pod_name,
-        token=token_response.token,
-    )
->>>>>>> f538cdab
+
     run_interactive_cli(exec_command)
     return 0
 

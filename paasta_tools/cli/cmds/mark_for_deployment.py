#!/usr/bin/env python
# Copyright 2015-2016 Yelp Inc.
#
# Licensed under the Apache License, Version 2.0 (the "License");
# you may not use this file except in compliance with the License.
# You may obtain a copy of the License at
#
#     http://www.apache.org/licenses/LICENSE-2.0
#
# Unless required by applicable law or agreed to in writing, software
# distributed under the License is distributed on an "AS IS" BASIS,
# WITHOUT WARRANTIES OR CONDITIONS OF ANY KIND, either express or implied.
# See the License for the specific language governing permissions and
# limitations under the License.
"""Contains methods used by the paasta client to mark a docker image for
deployment to a cluster.instance.
"""
import asyncio
import concurrent
import datetime
import functools
import getpass
import logging
import math
import os
import socket
import sys
import time
import traceback
from collections import defaultdict
from threading import Event
from threading import Thread
from typing import Collection
from typing import DefaultDict
from typing import Dict
from typing import Iterator
from typing import List
from typing import Mapping
from typing import Optional
from typing import Tuple

import a_sync
import humanize
import progressbar
from service_configuration_lib import read_deploy
from slackclient import SlackClient
from sticht import state_machine
from sticht.slo import SLOSlackDeploymentProcess
from sticht.slo import SLOWatcher

from paasta_tools import remote_git
from paasta_tools.api import client
from paasta_tools.cassandracluster_tools import CassandraClusterDeploymentConfig
from paasta_tools.cli.cmds.push_to_registry import is_docker_image_already_in_registry
from paasta_tools.cli.cmds.status import get_version_table_entry
from paasta_tools.cli.utils import get_jenkins_build_output_url
from paasta_tools.cli.utils import lazy_choices_completer
from paasta_tools.cli.utils import list_deploy_groups
from paasta_tools.cli.utils import trigger_deploys
from paasta_tools.cli.utils import validate_git_sha
from paasta_tools.cli.utils import validate_given_deploy_groups
from paasta_tools.cli.utils import validate_service_name
from paasta_tools.cli.utils import validate_short_git_sha
from paasta_tools.deployment_utils import get_currently_deployed_sha
from paasta_tools.kubernetes_tools import KubernetesDeploymentConfig
from paasta_tools.long_running_service_tools import LongRunningServiceConfig
from paasta_tools.marathon_tools import MarathonServiceConfig
from paasta_tools.paasta_service_config_loader import PaastaServiceConfigLoader
from paasta_tools.slack import get_slack_client
from paasta_tools.utils import _log
from paasta_tools.utils import _log_audit
from paasta_tools.utils import DEFAULT_SOA_DIR
from paasta_tools.utils import format_tag
from paasta_tools.utils import get_git_url
from paasta_tools.utils import get_paasta_tag_from_deploy_group
from paasta_tools.utils import get_username
from paasta_tools.utils import ldap_user_search
from paasta_tools.utils import list_services
from paasta_tools.utils import load_system_paasta_config
from paasta_tools.utils import PaastaColors
from paasta_tools.utils import RollbackTypes
from paasta_tools.utils import TimeoutError


DEFAULT_DEPLOYMENT_TIMEOUT = 3600  # seconds
DEFAULT_WARN_PERCENT = 50
DEFAULT_AUTO_CERTIFY_DELAY = 600  # seconds
DEFAULT_SLACK_CHANNEL = "#deploy"
DEFAULT_STUCK_BOUNCE_RUNBOOK = "y/stuckbounce"


log = logging.getLogger(__name__)


def add_subparser(subparsers):
    list_parser = subparsers.add_parser(
        "mark-for-deployment",
        help="Mark a docker image for deployment in git",
        description=(
            "'paasta mark-for-deployment' uses Git as the control-plane, to "
            "signal to other PaaSTA components that a particular docker image "
            "is ready to be deployed."
        ),
        epilog=(
            "Note: Access and credentials to the Git repo of a service are required "
            "for this command to work."
        ),
    )
    list_parser.add_argument(
        "-u",
        "--git-url",
        help=(
            "Git url for service -- where magic mark-for-deployment tags are pushed. "
            "Defaults to the normal git URL for the service."
        ),
        default=None,
    )
    list_parser.add_argument(
        "-c",
        "-k",
        "--commit",
        help="Git sha to mark for deployment",
        required=True,
        type=validate_short_git_sha,
    )
    list_parser.add_argument(
        "-l",
        "--deploy-group",
        "--clusterinstance",
        help="Mark the service ready for deployment in this deploy group (e.g. "
        "cluster1.canary, cluster2.main). --clusterinstance is deprecated and "
        "should be replaced with --deploy-group",
        required=True,
    ).completer = lazy_choices_completer(list_deploy_groups)
    list_parser.add_argument(
        "-s",
        "--service",
        help="Name of the service which you wish to mark for deployment. Leading "
        '"services-" will be stripped.',
        required=True,
    ).completer = lazy_choices_completer(list_services)
    list_parser.add_argument(
        "--verify-image-exists",
        help="Check the docker registry and verify the image has been pushed",
        dest="verify_image",
        action="store_true",
        default=False,
    )
    list_parser.add_argument(
        "--wait-for-deployment",
        help="Set to poll paasta and wait for the deployment to finish, "
        "the default strategy is to mark for deployment and exit straightaway",
        dest="block",
        action="store_true",
        default=False,
    )
    list_parser.add_argument(
        "-t",
        "--timeout",
        dest="timeout",
        type=int,
        default=DEFAULT_DEPLOYMENT_TIMEOUT,
        help=(
            "Time in seconds to wait for paasta to deploy the service. "
            "If the timeout is exceeded we return 1. "
            "Default is %(default)s seconds."
        ),
    )
    list_parser.add_argument(
        "-w",
        "--warn",
        dest="warn",
        type=int,
        default=DEFAULT_WARN_PERCENT,
        help=(
            "Percent of timeout to warn at if the deployment hasn't finished. "
            "For example, --warn=75 will warn at 75%% of the timeout. "
            "Defaults to %(default)s."
        ),
    )
    list_parser.add_argument(
        "--auto-rollback",
        help="Automatically roll back to the previously deployed sha if the deployment "
        "times out or is canceled (ctrl-c). Only applicable with --wait-for-deployment. "
        "Defaults to false.",
        dest="auto_rollback",
        action="store_true",
        default=False,
    )
    list_parser.add_argument(
        "-d",
        "--soa-dir",
        dest="soa_dir",
        metavar="SOA_DIR",
        default=DEFAULT_SOA_DIR,
        help="define a different soa config directory",
    )
    list_parser.add_argument(
        "-v",
        "--verbose",
        action="count",
        dest="verbose",
        default=0,
        help="Print out more output.",
    )
    list_parser.add_argument(
        "--auto-certify-delay",
        dest="auto_certify_delay",
        type=int,
        default=None,  # the logic for this is complicated. See MarkForDeploymentProcess.get_auto_certify_delay.
        help="After a deploy finishes, wait this many seconds before automatically certifying."
        f"Default {DEFAULT_AUTO_CERTIFY_DELAY} when --auto-rollback is enabled",
    )
    list_parser.add_argument(
        "--auto-abandon-delay",
        dest="auto_abandon_delay",
        type=int,
        default=600,
        help="After a rollback finishes, wait this many seconds before automatically abandoning.",
    )
    list_parser.add_argument(
        "--auto-rollback-delay",
        dest="auto_rollback_delay",
        type=int,
        default=30,
        help="After noticing an SLO failure, wait this many seconds before automatically rolling back.",
    )
    list_parser.add_argument(
        "--author",
        dest="authors",
        default=None,
        action="append",
        help="Additional author(s) of the deploy, who will be pinged in Slack",
    )
    list_parser.add_argument(
        "--polling-interval",
        dest="polling_interval",
        type=float,
        default=None,
        help="How long to wait between each time we check to see if an instance is done deploying.",
    )
    list_parser.add_argument(
        "--diagnosis-interval",
        dest="diagnosis_interval",
        type=float,
        default=None,
        help="How long to wait between diagnoses of why the bounce isn't done.",
    )
    list_parser.add_argument(
        "--time-before-first-diagnosis",
        dest="time_before_first_diagnosis",
        type=float,
        default=None,
        help="Wait this long before trying to diagnose why the bounce isn't done.",
    )

    list_parser.set_defaults(command=paasta_mark_for_deployment)


def mark_for_deployment(git_url, deploy_group, service, commit):
    """Mark a docker image for deployment"""
    tag = get_paasta_tag_from_deploy_group(
        identifier=deploy_group, desired_state="deploy"
    )
    remote_tag = format_tag(tag)
    ref_mutator = remote_git.make_force_push_mutate_refs_func(
        targets=[remote_tag], sha=commit
    )

    max_attempts = 3
    for attempt in range(1, max_attempts + 1):
        try:
            remote_git.create_remote_refs(
                git_url=git_url, ref_mutator=ref_mutator, force=True
            )
            if "yelpcorp.com" in git_url:
                trigger_deploys(service)
        except Exception as e:
            logline = f"Failed to mark {commit} for deployment in deploy group {deploy_group}! (attempt \
                        {attempt}/{max_attempts}, error: {e}) \n Have you pushed your commit?"
            _log(service=service, line=logline, component="deploy", level="event")
            time.sleep(5 * attempt)
        else:
            logline = f"Marked {commit} for deployment in deploy group {deploy_group}"
            _log(service=service, line=logline, component="deploy", level="event")

            audit_action_details = {"deploy_group": deploy_group, "commit": commit}
            _log_audit(
                action="mark-for-deployment",
                action_details=audit_action_details,
                service=service,
            )

            return 0
    return 1


def deploy_authz_check(deploy_info, service):
    deploy_username = get_username()
    system_paasta_config = load_system_paasta_config()
    allowed_groups = (
        deploy_info["allowed_push_groups"]
        if deploy_info.get("allowed_push_groups") is not None
        else system_paasta_config.get_default_push_groups()
    )
    if allowed_groups is not None:
        search_base = system_paasta_config.get_ldap_search_base()
        search_ou = system_paasta_config.get_ldap_search_ou()
        host = system_paasta_config.get_ldap_host()
        ldap_username = system_paasta_config.get_ldap_reader_username()
        ldap_password = system_paasta_config.get_ldap_reader_password()
        if not any(
            [
                deploy_username
                in ldap_user_search(
                    group, search_base, search_ou, host, ldap_username, ldap_password
                )
                for group in allowed_groups
            ]
        ):
            logline = f"current user is not authorized to perform this action (should be in one of {allowed_groups})"
            _log(service=service, line=logline, component="deploy", level="event")
            print(logline, file=sys.stderr)
            sys.exit(1)


def report_waiting_aborted(service, deploy_group):
    print(
        PaastaColors.red(
            "Waiting for deployment aborted."
            " PaaSTA will continue trying to deploy this code."
        )
    )
    print("If you wish to see the status, run:")
    print()
    print(f"    paasta status -s {service} -l {deploy_group} -v")
    print()


def get_authors_to_be_notified(git_url, from_sha, to_sha, authors):
    if from_sha is None:
        return ""

    if authors:
        authors_to_notify = authors
    elif "git.yelpcorp.com" in git_url:
        ret, git_authors = remote_git.get_authors(
            git_url=git_url, from_sha=from_sha, to_sha=to_sha
        )
        if ret == 0:
            authors_to_notify = git_authors.split()
        else:
            return f"(Could not get authors: {git_authors})"
    else:
        # We have no way of getting authors on the fly if the repository is not on gitolite
        return ""

    slacky_authors = ", ".join({f"<@{a}>" for a in authors_to_notify})
    log.debug(f"Authors: {slacky_authors}")
    return f"^ {slacky_authors}"


def deploy_group_is_set_to_notify(deploy_info, deploy_group, notify_type):
    for step in deploy_info.get("pipeline", []):
        if step.get("step", "") == deploy_group:
            # Use the specific notify_type if available else use slack_notify
            return step.get(notify_type, step.get("slack_notify", False))
    return False


def get_deploy_info(service, soa_dir) -> Dict:
    file_path = os.path.join(soa_dir, service, "deploy.yaml")
    return read_deploy(file_path)


def print_rollback_cmd(old_git_sha, commit, auto_rollback, service, deploy_group):
    if old_git_sha is not None and old_git_sha != commit and not auto_rollback:
        print()
        print("If you wish to roll back, you can run:")
        print()
        print(
            PaastaColors.bold(
                "    paasta rollback --service {} --deploy-group {} --commit {} ".format(
                    service, deploy_group, old_git_sha
                )
            )
        )


def paasta_mark_for_deployment(args):
    """Wrapping mark_for_deployment"""
    if args.verbose:
        log.setLevel(level=logging.DEBUG)
    else:
        log.setLevel(level=logging.INFO)

    service = args.service
    if service and service.startswith("services-"):
        service = service.split("services-", 1)[1]
    validate_service_name(service, soa_dir=args.soa_dir)

    deploy_group = args.deploy_group
    in_use_deploy_groups = list_deploy_groups(service=service, soa_dir=args.soa_dir)
    _, invalid_deploy_groups = validate_given_deploy_groups(
        in_use_deploy_groups, [deploy_group]
    )

    if len(invalid_deploy_groups) == 1:
        print(
            PaastaColors.red(
                "ERROR: These deploy groups are not currently used anywhere: %s.\n"
                % (",").join(invalid_deploy_groups)
            )
        )
        print(
            PaastaColors.red(
                "This isn't technically wrong because you can mark-for-deployment before deploying there"
            )
        )
        print(
            PaastaColors.red(
                "but this is probably a typo. Did you mean one of these in-use deploy groups?:"
            )
        )
        print(PaastaColors.red("   %s" % (",").join(in_use_deploy_groups)))
        print()
        print(PaastaColors.red("Continuing regardless..."))

    if args.git_url is None:
        args.git_url = get_git_url(service=service, soa_dir=args.soa_dir)

    commit = validate_git_sha(sha=args.commit, git_url=args.git_url)

    old_git_sha = get_currently_deployed_sha(service=service, deploy_group=deploy_group)
    if old_git_sha == commit:
        print(
            "Warning: The sha asked to be deployed already matches what is set to be deployed:"
        )
        print(old_git_sha)
        print("Continuing anyway.")

    if args.verify_image:
        if not is_docker_image_already_in_registry(service, args.soa_dir, commit):
            raise ValueError(
                "Failed to find image in the registry for the following sha %s" % commit
            )

    deploy_info = get_deploy_info(service=service, soa_dir=args.soa_dir)
    deploy_authz_check(deploy_info, service)

    deploy_process = MarkForDeploymentProcess(
        service=service,
        deploy_info=deploy_info,
        deploy_group=deploy_group,
        commit=commit,
        old_git_sha=old_git_sha,
        git_url=args.git_url,
        auto_rollback=args.auto_rollback,
        block=args.block,
        soa_dir=args.soa_dir,
        timeout=args.timeout,
        warn_pct=args.warn,
        auto_certify_delay=args.auto_certify_delay,
        auto_abandon_delay=args.auto_abandon_delay,
        auto_rollback_delay=args.auto_rollback_delay,
        authors=args.authors,
        polling_interval=args.polling_interval,
        diagnosis_interval=args.diagnosis_interval,
        time_before_first_diagnosis=args.time_before_first_diagnosis,
    )
    ret = deploy_process.run()
    return ret


class Progress:
    def __init__(self, percent=0, waiting_on=None, eta=None):
        self.percent = percent
        self.waiting_on = waiting_on

    def human_readable(self, summary: bool):
        if self.percent != 0 and self.percent != 100 and not summary:
            s = f"{round(self.percent)}% (Waiting on {self.human_waiting_on()})"
        else:
            s = f"{round(self.percent)}%"
        return s

    def human_waiting_on(self):
        if self.waiting_on is None:
            return "N/A"
        things = []
        for cluster, queue in self.waiting_on.items():
            queue_length = len(queue)
            if queue_length == 0:
                continue
            elif queue_length == 1:
                things.append(f"`{cluster}`: `{queue[0].get_instance()}`")
            else:
                things.append(f"`{cluster}`: {len(queue)} instances")
        return ", ".join(things)


class MarkForDeploymentProcess(SLOSlackDeploymentProcess):
    rollback_states = ["start_rollback", "rolling_back", "rolled_back"]
    rollforward_states = ["start_deploy", "deploying", "deployed"]
    default_slack_channel = DEFAULT_SLACK_CHANNEL

    def __init__(
        self,
<<<<<<< HEAD
        service: str,
        deploy_info: Dict,
        deploy_group: str,
        commit: str,
        old_git_sha: str,
        git_url: str,
        auto_rollback: bool,
        block: bool,
        soa_dir: str,
        timeout: float,
        auto_certify_delay: float,
        auto_abandon_delay: float,
        auto_rollback_delay: float,
        authors: Optional[List[str]] = None,
        polling_interval: float = None,
        diagnosis_interval: float = None,
        time_before_first_diagnosis: float = None,
    ) -> None:
=======
        service,
        deploy_info,
        deploy_group,
        commit,
        old_git_sha,
        git_url,
        auto_rollback,
        block,
        soa_dir,
        timeout,
        warn_pct,
        auto_certify_delay,
        auto_abandon_delay,
        auto_rollback_delay,
        authors=None,
    ):
>>>>>>> 533371e9
        self.service = service
        self.deploy_info = deploy_info
        self.deploy_group = deploy_group
        self.commit = commit
        self.old_git_sha = old_git_sha
        self.git_url = git_url
        self.auto_rollback = (
            auto_rollback and old_git_sha is not None and old_git_sha != commit
        )
        self.auto_rollbacks_ever_enabled = self.auto_rollback
        self.block = block
        self.soa_dir = soa_dir
        self.timeout = timeout
        self.warn_pct = warn_pct
        self.mark_for_deployment_return_code = -1
        self.auto_certify_delay = auto_certify_delay
        self.auto_abandon_delay = auto_abandon_delay
        self.auto_rollback_delay = auto_rollback_delay
        self.authors = authors
        self.polling_interval = polling_interval
        self.diagnosis_interval = diagnosis_interval
        self.time_before_first_diagnosis = time_before_first_diagnosis

        # Separate green_light per commit, so that we can tell wait_for_deployment for one commit to shut down
        # and quickly launch wait_for_deployment for another commit without causing a race condition.
        self.wait_for_deployment_green_lights: DefaultDict[str, Event] = defaultdict(
            Event
        )

        self.human_readable_status = "Waiting on mark-for-deployment to initialize..."
        self.progress = Progress()
        self.last_action = None
        self.slo_watchers: List[SLOWatcher] = []

        self.start_slo_watcher_threads(self.service, self.soa_dir)
        # Initialize Slack threads and send the first message
        super().__init__()
        self.ping_authors()
        self.print_who_is_running_this()

    def get_progress(self, summary=False) -> str:
        return self.progress.human_readable(summary)

    def print_who_is_running_this(self):
        build_url = get_jenkins_build_output_url()
        if build_url is not None:
            message = f"(<{build_url}|Jenkins Job>)"
        else:
            message = f"(Run by <@{getpass.getuser()}> on {socket.getfqdn()})"
        self.update_slack_thread(message)

    def get_authors(self) -> str:
        # In order to avoid notifying people who aren't part of the current
        # service push, we calculate authors based on commits different since
        # the current production SHA, as opposed to the old SHA on this deploy
        # group.
        #
        # This avoids situations such as:
        #   * Notifying people from a previous push which went through stagef,
        #     if the new push goes through stageg.
        #   * Notifying everybody who has committed to a repo in the past year
        #     when updating a "legacy" deploy group (e.g. for yelp-main).
        prod_deploy_group = self.deploy_info.get("production_deploy_group")
        from_sha = None
        if prod_deploy_group is not None:
            from_sha = get_currently_deployed_sha(
                service=self.service, deploy_group=prod_deploy_group
            )
        # If there's no production deploy group, or the production deploy group
        # has never been deployed to, just use the old SHA from this deploy group.
        if from_sha is None:
            from_sha = self.old_git_sha
        return get_authors_to_be_notified(
            git_url=self.git_url,
            from_sha=from_sha,
            to_sha=self.commit,
            authors=self.authors,
        )

    def ping_authors(self, message: str = None) -> None:
        if message:
            self.update_slack_thread(f"{message}\n{self.get_authors()}")
        else:
            self.update_slack_thread(self.get_authors())

    def get_slack_client(self) -> SlackClient:
        return get_slack_client().sc

    def get_slack_channel(self) -> str:
        """ Safely get some slack channel to post to. Defaults to ``DEFAULT_SLACK_CHANNEL``.
        Currently only uses the first slack channel available, and doesn't support
        multi-channel notifications. """
        if self.deploy_info.get("slack_notify", True):
            try:
                channel = self.deploy_info.get("slack_channels")[0]
                # Nightly jenkins builds will often re-deploy master. This causes Slack noise that wasn't present before
                # the auto-rollbacks work.
                if self.commit == self.old_git_sha:
                    print(
                        f"Rollback SHA matches rollforward SHA: {self.commit}, "
                        f"Sending slack notifications to {DEFAULT_SLACK_CHANNEL} instead of {channel}."
                    )
                    return DEFAULT_SLACK_CHANNEL
                else:
                    return channel
            except (IndexError, AttributeError, TypeError):
                return DEFAULT_SLACK_CHANNEL
        else:
            return DEFAULT_SLACK_CHANNEL

    def get_deployment_name(self) -> str:
        return f"Deploy of `{self.commit[:8]}` of `{self.service}` to `{self.deploy_group}`:"

    def on_enter_start_deploy(self):
        self.update_slack_status(
            f"Marking `{self.commit[:8]}` for deployment for {self.deploy_group}..."
        )
        self.mark_for_deployment_return_code = mark_for_deployment(
            git_url=self.git_url,
            deploy_group=self.deploy_group,
            service=self.service,
            commit=self.commit,
        )
        if self.mark_for_deployment_return_code != 0:
            self.trigger("mfd_failed")
        else:
            self.update_slack_thread(
                f"Marked `{self.commit[:8]}` for {self.deploy_group}."
                + (
                    "\n" + self.get_authors()
                    if self.deploy_group_is_set_to_notify("notify_after_mark")
                    else ""
                )
            )
            log.debug("triggering mfd_succeeded")
            self.trigger("mfd_succeeded")

    def schedule_paasta_status_reminder(self):
        def waiting_on_to_status(waiting_on):
            if waiting_on is None:
                return [
                    f"`paasta status --service {self.service} --{self.deploy_group}` -vv"
                ]
            commands = []
            for cluster, queue in waiting_on.items():
                queue_length = len(queue)
                if queue_length == 0:
                    continue
                else:
                    instances = [q.get_instance() for q in queue]
                    commands.append(
                        f"`paasta status --service {self.service} --cluster {cluster} --instance {','.join(instances)} -vv`"
                    )
            return commands

        def times_up():
            try:
                if self.state == "deploying":
                    human_max_deploy_time = humanize.naturaldelta(
                        datetime.timedelta(seconds=self.timeout)
                    )
                    stuck_bounce_runbook = os.environ.get(
                        "STUCK_BOUNCE_RUNBOOK", DEFAULT_STUCK_BOUNCE_RUNBOOK,
                    )
                    status_commands = "\n".join(
                        waiting_on_to_status(self.progress.waiting_on)
                    )

                    self.notify_users(
                        (
                            f"It has been {self.warn_pct}% of the "
                            f"maximum deploy time ({human_max_deploy_time}), "
                            "which means the deployment may be stuck. "
                            "Here are some things you can try:\n\n"
                            f"* See {stuck_bounce_runbook} for debugging help\n"
                            f"* Run these commands to see the status of instances that "
                            "have not yet finished deploying:\n\n"
                            f"{status_commands}"
                        )
                    )
            except Exception as e:
                log.error(
                    f"Non-fatal exception encountered when processing the status reminder: {e}"
                )

        def schedule_callback():
            time_to_notify = self.timeout * self.warn_pct / 100
            self.paasta_status_reminder_handle = self.event_loop.call_later(
                time_to_notify, times_up
            )

        try:
            self.event_loop.call_soon_threadsafe(schedule_callback)
        except Exception as e:
            log.error(
                f"Non-fatal error encountered scheduling the status reminder callback: {e}"
            )

    def cancel_paasta_status_reminder(self):
        try:
            handle = self.get_paasta_status_reminder_handle()
            if handle is not None:
                handle.cancel()
                self.paasta_status_reminder_handle = None
        except Exception as e:
            log.error(
                f"Non-fatal error encountered when canceling the paasta status reminder: {e}"
            )

    def get_paasta_status_reminder_handle(self):
        try:
            return self.paasta_status_reminder_handle
        except AttributeError:
            return None

    def states(self) -> Collection[str]:
        return [
            "_begin",
            "start_deploy",
            "deploying",
            "deployed",
            "mfd_failed",
            "deploy_errored",
            "deploy_cancelled",
            "start_rollback",
            "rolling_back",
            "rolled_back",
            "abandon",
            "complete",
        ]

    def start_state(self) -> str:
        return "_begin"

    def start_transition(self) -> str:
        return "start_deploy"

    def valid_transitions(self) -> Iterator[state_machine.TransitionDefinition]:
        rollback_is_possible = (
            self.old_git_sha is not None and self.old_git_sha != self.commit
        )

        yield {"source": "_begin", "dest": "start_deploy", "trigger": "start_deploy"}
        yield {
            "source": "start_deploy",
            "dest": "deploying",
            "trigger": "mfd_succeeded",
        }
        yield {"source": "deploying", "dest": "deployed", "trigger": "deploy_finished"}

        yield {
            "source": ["start_deploy", "start_rollback"],
            "dest": "mfd_failed",
            "trigger": "mfd_failed",
        }
        yield {
            "source": [s for s in self.states() if not self.is_terminal_state(s)],
            "dest": "deploy_errored",
            "trigger": "deploy_errored",
        }
        yield {
            "source": [s for s in self.states() if not self.is_terminal_state(s)],
            "dest": "deploy_cancelled",
            "trigger": "deploy_cancelled",
        }

        if rollback_is_possible:
            yield {
                "source": self.rollforward_states,
                "dest": "start_rollback",
                "trigger": "rollback_button_clicked",
                "before": self.log_user_rollback,
            }
            yield {
                "source": self.rollback_states,
                "dest": None,  # this makes it an "internal transition", effectively a noop.
                "trigger": "rollback_button_clicked",
            }
            yield {
                "source": self.rollforward_states,
                "dest": "start_rollback",
                "trigger": "rollback_slo_failure",
                "before": self.log_slo_rollback,
            }
            yield {
                "source": self.rollback_states,
                "dest": None,  # this makes it an "internal transition", effectively a noop.
                "trigger": "rollback_slo_failure",
            }
            yield {
                "source": self.rollback_states,
                "dest": "start_deploy",
                "trigger": "forward_button_clicked",
            }
            yield {
                "source": self.rollforward_states,
                "dest": None,  # this makes it an "internal transition", effectively a noop.
                "trigger": "forward_button_clicked",
            }
            yield {
                "source": "start_rollback",
                "dest": "rolling_back",
                "trigger": "mfd_succeeded",
            }
            yield {
                "source": "rolling_back",
                "dest": "rolled_back",
                "trigger": "deploy_finished",
            }

        yield {
            "source": "deployed",
            "dest": "complete",
            "trigger": "complete_button_clicked",
        }
        yield {"source": "deployed", "dest": "complete", "trigger": "auto_certify"}
        yield {
            "source": ["rolled_back", "rolling_back"],
            "dest": "abandon",
            "trigger": "abandon_button_clicked",
        }
        yield {"source": "rolled_back", "dest": "abandon", "trigger": "auto_abandon"}

        if rollback_is_possible:
            # Suppress these buttons if it doesn't make sense to roll back.
            yield {
                "source": "*",
                "dest": None,  # Don't actually change state, just call the before function.
                "trigger": "enable_auto_rollbacks_button_clicked",
                "unless": [self.auto_rollbacks_enabled],
                "before": self.enable_auto_rollbacks,
            }
            yield {
                "source": "*",
                "dest": None,  # Don't actually change state, just call the before function.
                "trigger": "disable_auto_rollbacks_button_clicked",
                "conditions": [self.any_slo_failing, self.auto_rollbacks_enabled],
                "before": self.disable_auto_rollbacks,
            }
        yield {
            "source": "*",
            "dest": None,
            "trigger": "slos_started_failing",
            "conditions": [self.auto_rollbacks_enabled],
            "unless": [self.already_rolling_back],
            "before": self.start_auto_rollback_countdown,
        }
        yield {
            "source": "*",
            "dest": None,
            "trigger": "slos_stopped_failing",
            "before": self.cancel_auto_rollback_countdown,
        }
        yield {
            "source": "*",
            "dest": None,
            "trigger": "snooze_button_clicked",
            "before": self.restart_timer,
            "conditions": [self.is_timer_running],
        }

    def disable_auto_rollbacks(self):
        self.cancel_auto_rollback_countdown()
        self.auto_rollback = False
        self.update_slack_status(
            f"Automatic rollback disabled for this deploy. To disable this permanently for this step, edit `deploy.yaml` and set `auto_rollback: false` for the `{self.deploy_group}` step."
        )

    def enable_auto_rollbacks(self):
        self.auto_rollback = True
        self.auto_rollbacks_ever_enabled = True
        self.update_slack_status(
            f"Automatic rollback enabled for this deploy. Will watch for failures and rollback when necessary. To set this permanently, edit `deploy.yaml` and set `auto_rollback: false` for the `{self.deploy_group}` step."
        )

    def auto_rollbacks_enabled(self) -> bool:
        """This getter exists so it can be a condition on transitions, since those need to be callables."""
        return self.auto_rollback

    def get_auto_rollback_delay(self) -> float:
        return self.auto_rollback_delay

    def get_auto_certify_delay(self) -> float:
        if self.auto_certify_delay is not None:
            return self.auto_certify_delay
        else:
            if self.auto_rollbacks_ever_enabled:
                return DEFAULT_AUTO_CERTIFY_DELAY
            else:
                return 0

    def already_rolling_back(self) -> bool:
        return self.state in self.rollback_states

    def status_code_by_state(self) -> Mapping[str, int]:
        codes = {
            "deploy_errored": 2,
            "deploy_cancelled": 1,
            "mfd_failed": self.mark_for_deployment_return_code,
            "abandon": 1,
            "complete": 0,
        }

        if not self.block:
            # If we don't pass --wait-for-deployment, then exit immediately after mark-for-deployment succeeds.
            codes["deploying"] = 0
        if self.get_auto_certify_delay() <= 0:
            # Instead of setting a 0-second timer to move to certify, just exit 0 when the deploy finishes.
            codes["deployed"] = 0

        return codes

    def get_active_button(self) -> Optional[str]:
        return {
            "start_deploy": "forward",
            "deploying": "forward",
            "deployed": None,
            "start_rollback": "rollback",
            "rolling_back": "rollback",
            "rolled_back": None,
        }.get(self.state)

    def on_enter_mfd_failed(self):
        self.update_slack_status(
            f"Marking `{self.commit[:8]}` for deployment for {self.deploy_group} failed. Please see Jenkins for more output."
        )  # noqa E501

    def on_enter_deploying(self):
        # if self.block is False, then deploying is a terminal state so we will promptly exit.
        # Don't bother starting the background thread in this case.
        if self.block:
            thread = Thread(
                target=self.do_wait_for_deployment, args=(self.commit,), daemon=True
            )
            thread.start()
            self.cancel_paasta_status_reminder()
            self.schedule_paasta_status_reminder()

    def on_exit_deploying(self):
        self.wait_for_deployment_green_lights[self.commit].clear()
        self.cancel_paasta_status_reminder()

    def on_enter_start_rollback(self):
        self.update_slack_status(
            f"Rolling back ({self.deploy_group}) to {self.old_git_sha}"
        )
        self.mark_for_deployment_return_code = mark_for_deployment(
            git_url=self.git_url,
            deploy_group=self.deploy_group,
            service=self.service,
            commit=self.old_git_sha,
        )

        if self.mark_for_deployment_return_code != 0:
            self.trigger("mfd_failed")
        else:
            self.update_slack_thread(
                f"Marked `{self.old_git_sha[:8]}` for {self.deploy_group}."
                + (
                    "\n" + self.get_authors()
                    if self.deploy_group_is_set_to_notify("notify_after_mark")
                    else ""
                )
            )

            self.trigger("mfd_succeeded")

    def on_enter_rolling_back(self):
        if self.block:
            thread = Thread(
                target=self.do_wait_for_deployment,
                args=(self.old_git_sha,),
                daemon=True,
            )
            thread.start()

    def on_exit_rolling_back(self):
        self.wait_for_deployment_green_lights[self.old_git_sha].clear()

    def on_enter_deploy_errored(self):
        report_waiting_aborted(self.service, self.deploy_group)
        self.update_slack_status(f"Deploy aborted, but it will still try to converge.")
        self.send_manual_rollback_instructions()
        if self.deploy_group_is_set_to_notify("notify_after_abort"):
            self.ping_authors("Deploy errored")

    def on_enter_deploy_cancelled(self):
        if self.deploy_group_is_set_to_notify("notify_after_abort"):
            self.ping_authors("Deploy cancelled")

    def do_wait_for_deployment(self, target_commit: str):
        try:
            self.wait_for_deployment_green_lights[target_commit].set()
            wait_for_deployment(
                service=self.service,
                deploy_group=self.deploy_group,
                git_sha=target_commit,
                soa_dir=self.soa_dir,
                timeout=self.timeout,
                green_light=self.wait_for_deployment_green_lights[target_commit],
                progress=self.progress,
                polling_interval=self.polling_interval,
                diagnosis_interval=self.diagnosis_interval,
                time_before_first_diagnosis=self.time_before_first_diagnosis,
            )
            self.update_slack_thread(
                f"Finished waiting for deployment of {target_commit}"
            )
            self.trigger("deploy_finished")

        except (KeyboardInterrupt, TimeoutError):
            if self.wait_for_deployment_green_lights[target_commit].is_set():
                # When we manually trigger a rollback, we clear the green_light, which causes wait_for_deployment to
                # raise KeyboardInterrupt. Don't trigger deploy_cancelled in this case.
                self.trigger("deploy_cancelled")
        except NoSuchCluster:
            self.trigger("deploy_errored")
        except Exception:
            log.error("Caught exception in wait_for_deployment:")
            log.error(traceback.format_exc())
            self.trigger("deploy_errored")

    def on_enter_rolled_back(self):
        self.update_slack_status(
            f"Finished rolling back to `{self.old_git_sha[:8]}` in {self.deploy_group}"
        )
        line = f"Rollback to {self.old_git_sha[:8]} for {self.deploy_group} complete"
        _log(service=self.service, component="deploy", line=line, level="event")
        self.start_timer(self.auto_abandon_delay, "auto_abandon", "abandon")

    def on_enter_deployed(self):
        self.update_slack_status(
            f"Finished deployment of `{self.commit[:8]}` to {self.deploy_group}"
        )
        line = f"Deployment of {self.commit[:8]} for {self.deploy_group} complete"
        _log(service=self.service, component="deploy", line=line, level="event")
        self.send_manual_rollback_instructions()
        if not (self.any_slo_failing() and self.auto_rollbacks_enabled()):
            if self.get_auto_certify_delay() > 0:
                self.start_timer(
                    self.get_auto_certify_delay(), "auto_certify", "certify"
                )
                if self.deploy_group_is_set_to_notify("notify_after_good_deploy"):
                    self.ping_authors()

    def on_enter_complete(self):
        if self.deploy_group_is_set_to_notify("notify_after_good_deploy"):
            self.ping_authors()

    def send_manual_rollback_instructions(self):
        if self.old_git_sha != self.commit:
            message = (
                "If you need to roll back manually, run: "
                f"`paasta rollback --service {self.service} --deploy-group {self.deploy_group} "
                f"--commit {self.old_git_sha}`"
            )
            self.update_slack_thread(message)
            print(message)

    def after_state_change(self):
        self.update_slack()
        super().after_state_change()

    def get_signalfx_api_token(self) -> str:
        return (
            load_system_paasta_config()
            .get_monitoring_config()
            .get("signalfx_api_key", None)
        )

    def get_button_text(self, button, is_active) -> str:
        active_button_texts = {
            "forward": f"Rolling Forward to {self.commit[:8]} :zombocom:"
        }
        inactive_button_texts = {
            "forward": f"Continue Forward to {self.commit[:8]} :arrow_forward:",
            "complete": f"Complete deploy to {self.commit[:8]} :white_check_mark:",
            "snooze": f"Reset countdown",
            "enable_auto_rollbacks": "Enable auto rollbacks :eyes:",
            "disable_auto_rollbacks": "Disable auto rollbacks :close_eyes_monkey:",
        }

        if self.old_git_sha is not None:
            active_button_texts.update(
                {"rollback": f"Rolling Back to {self.old_git_sha[:8]} :zombocom:"}
            )
            inactive_button_texts.update(
                {
                    "rollback": f"Roll Back to {self.old_git_sha[:8]} :arrow_backward:",
                    "abandon": f"Abandon deploy, staying on {self.old_git_sha[:8]} :x:",
                }
            )

        return (active_button_texts if is_active else inactive_button_texts)[button]

    def start_auto_rollback_countdown(self, extra_text="") -> None:
        cancel_button_text = self.get_button_text(
            "disable_auto_rollbacks", is_active=False
        )
        super().start_auto_rollback_countdown(
            extra_text=f'Click "{cancel_button_text}" to cancel this!'
        )
        if self.deploy_group_is_set_to_notify("notify_after_auto_rollback"):
            self.ping_authors()

    def deploy_group_is_set_to_notify(self, notify_type):
        return deploy_group_is_set_to_notify(
            self.deploy_info, self.deploy_group, notify_type
        )

    def __build_rollback_audit_details(
        self, rollback_type: RollbackTypes
    ) -> Dict[str, str]:
        return {
            "rolled_back_from": self.commit,
            "rolled_back_to": self.old_git_sha,
            "rollback_type": rollback_type.value,
            "deploy_group": self.deploy_group,
        }

    def log_slo_rollback(self) -> None:
        _log_audit(
            action="rollback",
            action_details=self.__build_rollback_audit_details(
                RollbackTypes.AUTOMATIC_SLO_ROLLBACK
            ),
            service=self.service,
        )

    def log_user_rollback(self) -> None:
        _log_audit(
            action="rollback",
            action_details=self.__build_rollback_audit_details(
                RollbackTypes.USER_INITIATED_ROLLBACK
            ),
            service=self.service,
        )


async def wait_until_instance_is_done(
    pool,
    service: str,
    instance: str,
    cluster: str,
    git_sha: str,
    instance_config: LongRunningServiceConfig,
    polling_interval: float,
    diagnosis_interval: float,
    time_before_first_diagnosis: float,
) -> Tuple[str, str]:
    loop = asyncio.get_running_loop()
    diagnosis_task = asyncio.create_task(
        periodically_diagnose_instance(
            pool,
            service,
            instance,
            cluster,
            git_sha,
            instance_config,
            diagnosis_interval,
            time_before_first_diagnosis,
        )
    )
    try:
        while not await loop.run_in_executor(
            pool,
            functools.partial(
                check_if_instance_is_done,
                service,
                instance,
                cluster,
                git_sha,
                instance_config,
            ),
        ):
            await asyncio.sleep(polling_interval)
        return (
            cluster,
            instance,
        )  # for the convenience of the caller, to know which future is finishing.
    finally:
        diagnosis_task.cancel()


async def periodically_diagnose_instance(
    pool,
    service: str,
    instance: str,
    cluster: str,
    git_sha: str,
    instance_config: LongRunningServiceConfig,
    diagnosis_interval: float,
    time_before_first_diagnosis: float,
) -> None:
    await asyncio.sleep(time_before_first_diagnosis)
    loop = asyncio.get_running_loop()
    while True:
        try:
            await loop.run_in_executor(
                pool,
                functools.partial(
                    diagnose_why_instance_is_stuck,
                    service,
                    instance,
                    cluster,
                    git_sha,
                    instance_config,
                ),
            )
        except asyncio.CancelledError:
            raise
        except Exception:
            print("Couldn't get status of {service}.{instance}:")
            traceback.print_exc()
        await asyncio.sleep(diagnosis_interval)


def diagnose_why_instance_is_stuck(
    service: str,
    instance: str,
    cluster: str,
    git_sha: str,
    instance_config: LongRunningServiceConfig,
) -> None:
    api = client.get_paasta_oapi_client(cluster=cluster)
    try:
        status = api.service.status_instance(
            service=service,
            instance=instance,
            include_smartstack=False,
            include_envoy=False,
            include_mesos=False,
            new=True,
        )
    except api.api_error as e:
        log.warning(
            "Error getting service status from PaaSTA API for "
            f"{cluster}: {e.status} {e.reason}"
        )
        return

    print(f"  Status for {service}.{instance} in {cluster}:")
    for version in status.kubernetes_v2.versions:
        # We call get_version_table_entry directly so that we can set version_name_suffix based on git_sha instead of
        # creation time of the version (which is what get_versions_table does.)
        # Without this, we'd call the old version "new" until the new version is actually created, which would be confusing.
        for line in get_version_table_entry(
            version,
            service,
            instance,
            cluster,
            version_name_suffix="new" if version.git_sha == git_sha else "old",
            show_config_sha=True,
            verbose=0,
        ):
            print(f"    {line}")
    print("")


def check_if_instance_is_done(
    service: str,
    instance: str,
    cluster: str,
    git_sha: str,
    instance_config: LongRunningServiceConfig,
    api: Optional[client.PaastaOApiClient] = None,
) -> bool:
    if api is None:
        api = client.get_paasta_oapi_client(cluster=cluster)
        if not api:
            log.warning(
                "Couldn't reach the PaaSTA api for {}! Assuming it is not "
                "deployed there yet.".format(cluster)
            )
            return False

    log.debug(
        "Inspecting the deployment status of {}.{} on {}".format(
            service, instance, cluster
        )
    )
    try:
        status = None
        status = api.service.status_instance(
            service=service,
            instance=instance,
            include_smartstack=False,
            include_envoy=False,
            include_mesos=False,
        )
    except api.api_error as e:
        if e.status == 404:
            # TODO(PAASTA-17290): just print the error message so that we
            # can distinguish between sources of 404s
            log.warning(
                "Can't get status for instance {}, service {} in "
                "cluster {}. This is normally because it is a new "
                "service that hasn't been deployed by PaaSTA yet".format(
                    instance, service, cluster
                )
            )
        else:
            log.warning(
                "Error getting service status from PaaSTA API for "
                f"{cluster}: {e.status} {e.reason}"
            )

    long_running_status = None
    if status:
        if status.marathon:
            long_running_status = status.marathon
        if status.kubernetes:
            long_running_status = status.kubernetes
    if not status:
        log.debug(
            "No status for {}.{}, in {}. Not deployed yet.".format(
                service, instance, cluster
            )
        )
        return False
    elif not long_running_status:
        log.debug(
            "{}.{} in {} is not a Marathon or Kubernetes job. Marked as deployed.".format(
                service, instance, cluster
            )
        )
        return True
    elif (
        long_running_status.expected_instance_count == 0
        or long_running_status.desired_state == "stop"
    ):
        log.debug(
            "{}.{} in {} is marked as stopped. Marked as deployed.".format(
                service, status.instance, cluster
            )
        )
        return True
    else:
        if long_running_status.app_count != 1:
            print(
                "  {}.{} on {} is still bouncing, {} versions "
                "running".format(
                    service, status.instance, cluster, long_running_status.app_count,
                )
            )
            return False
        if not git_sha.startswith(status.git_sha):
            print(
                "  {}.{} on {} doesn't have the right sha yet: {}".format(
                    service, instance, cluster, status.git_sha,
                )
            )
            return False
        if long_running_status.deploy_status not in [
            "Running",
            "Deploying",
            "Waiting",
        ]:
            print(
                "  {}.{} on {} isn't running yet: {}".format(
                    service, instance, cluster, long_running_status.deploy_status,
                )
            )
            return False

        # The bounce margin factor defines what proportion of instances we need to be "safe",
        # so consider it scaled up "enough" if we have that proportion of instances ready.
        required_instance_count = int(
            math.ceil(
                instance_config.get_bounce_margin_factor()
                * long_running_status.expected_instance_count
            )
        )
        if required_instance_count > long_running_status.running_instance_count:
            print(
                "  {}.{} on {} isn't scaled up yet, "
                "has {} out of {} required instances (out of a total of {})".format(
                    service,
                    instance,
                    cluster,
                    long_running_status.running_instance_count,
                    required_instance_count,
                    long_running_status.expected_instance_count,
                )
            )
            return False

        # `is not None` is necessary here because I'm adding the new attribute to the API response at the same time as I'm adding this reference.
        if long_running_status.active_shas is not None:
            active_git_shas = {g for g, c in long_running_status.active_shas}

            if git_sha not in active_git_shas:
                print(f"  {service}.{instance} on {cluster} not yet running {git_sha}.")
                return False

            # theoretically this case should be caught by the check on long_running_status.app_count
            if len(active_git_shas) > 1:
                print(
                    f"{service}.{instance} on {cluster} is running multiple versions: {active_git_shas}"
                )
                return False

        print(
            "Complete: {}.{} on {} looks 100% deployed at {} "
            "instances on {}".format(
                service,
                instance,
                cluster,
                long_running_status.running_instance_count,
                status.git_sha,
            )
        )
        return True


WAIT_FOR_INSTANCE_CLASSES = [
    MarathonServiceConfig,
    KubernetesDeploymentConfig,
    CassandraClusterDeploymentConfig,
]


def get_instance_configs_for_service_in_cluster_and_deploy_group(
    service_configs: PaastaServiceConfigLoader, cluster: str, deploy_group: str
) -> Iterator[LongRunningServiceConfig]:
    for instance_class in WAIT_FOR_INSTANCE_CLASSES:
        for instance_config in service_configs.instance_configs(
            cluster=cluster, instance_type_class=instance_class
        ):
            if instance_config.get_deploy_group() == deploy_group:
                yield instance_config


def get_instance_configs_for_service_in_deploy_group_all_clusters(
    service: str, deploy_group: str, git_sha: str, soa_dir: str
) -> Dict[str, List[LongRunningServiceConfig]]:
    service_configs = PaastaServiceConfigLoader(
        service=service, soa_dir=soa_dir, load_deployments=False
    )

    ret = {}

    api_endpoints = load_system_paasta_config().get_api_endpoints()
    for cluster in service_configs.clusters:
        if cluster not in api_endpoints:
            print(
                PaastaColors.red(
                    "Cluster %s is NOT in paasta-api endpoints config." % cluster
                )
            )
            raise NoSuchCluster

        ret[cluster] = list(
            get_instance_configs_for_service_in_cluster_and_deploy_group(
                service_configs, cluster, deploy_group
            )
        )

    return ret


@a_sync.to_blocking
async def wait_for_deployment(
    service: str,
    deploy_group: str,
    git_sha: str,
    soa_dir: str,
    timeout: float,
    green_light: Optional[Event] = None,
    progress: Optional[Progress] = None,
    polling_interval: float = None,
    diagnosis_interval: float = None,
    time_before_first_diagnosis: float = None,
) -> Optional[int]:
    instance_configs_per_cluster: Dict[
        str, List[LongRunningServiceConfig]
    ] = get_instance_configs_for_service_in_deploy_group_all_clusters(
        service, deploy_group, git_sha, soa_dir
    )
    total_instances = sum(len(ics) for ics in instance_configs_per_cluster.values())

    if not instance_configs_per_cluster:
        _log(
            service=service,
            component="deploy",
            line=(
                "Couldn't find any long-running instances for service {} in deploy group {}. Exiting.".format(
                    service, deploy_group
                )
            ),
            level="event",
        )
        return None

    print(
        "Waiting for deployment of {} for '{}' to complete...".format(
            git_sha, deploy_group
        )
    )

    system_paasta_config = load_system_paasta_config()
    max_workers = system_paasta_config.get_mark_for_deployment_max_polling_threads()
    if polling_interval is None:
        polling_interval = (
            system_paasta_config.get_mark_for_deployment_default_polling_interval()
        )
    if diagnosis_interval is None:
        diagnosis_interval = (
            system_paasta_config.get_mark_for_deployment_default_diagnosis_interval()
        )
    if time_before_first_diagnosis is None:
        time_before_first_diagnosis = (
            system_paasta_config.get_mark_for_deployment_default_time_before_first_diagnosis()
        )

    with progressbar.ProgressBar(maxval=total_instances) as bar:
        instance_done_futures = []
        with concurrent.futures.ThreadPoolExecutor(max_workers=max_workers) as pool:
            for cluster, instance_configs in instance_configs_per_cluster.items():
                for instance_config in instance_configs:
                    instance_done_futures.append(
                        asyncio.ensure_future(
                            wait_until_instance_is_done(
                                pool,
                                service,
                                instance_config.get_instance(),
                                cluster,
                                git_sha,
                                instance_config,
                                polling_interval=polling_interval,
                                diagnosis_interval=diagnosis_interval,
                                time_before_first_diagnosis=time_before_first_diagnosis,
                            ),
                        )
                    )

            remaining_instances: Dict[str, List[str]] = {
                cluster: [ic.get_instance() for ic in instance_configs]
                for cluster, instance_configs in instance_configs_per_cluster.items()
            }
            finished_instances = 0

            async def periodically_update_progressbar():
                while True:
                    await asyncio.sleep(60)
                    bar.update(finished_instances)
                    print()

            periodically_update_progressbar_task = asyncio.create_task(
                periodically_update_progressbar()
            )

            try:
                for coro in asyncio.as_completed(
                    instance_done_futures, timeout=timeout
                ):
                    cluster, instance = await coro
                    finished_instances += 1
                    bar.update(finished_instances)
                    if progress is not None:
                        progress.percent = bar.percentage
                        remaining_instances[cluster].remove(instance)
                        progress.waiting_on = remaining_instances
            except asyncio.TimeoutError:
                _log(
                    service=service,
                    component="deploy",
                    line=compose_timeout_message(
                        remaining_instances, timeout, deploy_group, service, git_sha
                    ),
                    level="event",
                )
                raise TimeoutError
            else:
                sys.stdout.flush()
                if progress is not None:
                    progress.percent = 100.0
                    progress.waiting_on = None
                return 0
            finally:
                periodically_update_progressbar_task.cancel()


def compose_timeout_message(
    remaining_instances: Dict[str, List[str]], timeout, deploy_group, service, git_sha
):
    paasta_status = []
    paasta_logs = []
    for cluster, instances in sorted(remaining_instances.items()):
        if instances:
            joined_instances = ",".join(instances)
            paasta_status.append(
                "paasta status -c {cluster} -s {service} -i {instances}".format(
                    cluster=cluster, service=service, instances=joined_instances
                )
            )
            paasta_logs.append(
                "paasta logs -c {cluster} -s {service} -i {instances} -C deploy -l 1000".format(
                    cluster=cluster, service=service, instances=joined_instances
                )
            )

    return (
        "\n\nTimed out after {timeout} seconds, waiting for {service} "
        "in {deploy_group} to be deployed by PaaSTA.\n"
        "This probably means the deploy hasn't succeeded. The new service "
        "might not be healthy or one or more clusters could be having issues.\n\n"
        "To debug, follow steps in {stuck_bounce_runbook}, "
        "or try running the following to see the status of instances we tried to deploy:\n\n"
        "  {status_commands}\n\n  {logs_commands}"
        "\n\nIf the service is known to be slow to start you may wish to "
        "increase the timeout on this step.\n"
        "To wait a little longer run:\n\n"
        "  paasta wait-for-deployment -s {service} -l {deploy_group} -c {git_sha}".format(
            timeout=timeout,
            deploy_group=deploy_group,
            service=service,
            git_sha=git_sha,
            status_commands="\n  ".join(paasta_status),
            logs_commands="\n  ".join(paasta_logs),
            stuck_bounce_runbook=os.environ.get(
                "STUCK_BOUNCE_RUNBOOK", DEFAULT_STUCK_BOUNCE_RUNBOOK,
            ),
        )
    )


class NoSuchCluster(Exception):
    """To be raised by wait_for_deployment() when a service has a marathon or
    kubernetes config for a cluster that is not listed in /etc/paasta/api_endpoints.json.
    """

    pass<|MERGE_RESOLUTION|>--- conflicted
+++ resolved
@@ -506,7 +506,6 @@
 
     def __init__(
         self,
-<<<<<<< HEAD
         service: str,
         deploy_info: Dict,
         deploy_group: str,
@@ -517,6 +516,7 @@
         block: bool,
         soa_dir: str,
         timeout: float,
+        warn_pct: float,
         auto_certify_delay: float,
         auto_abandon_delay: float,
         auto_rollback_delay: float,
@@ -525,24 +525,6 @@
         diagnosis_interval: float = None,
         time_before_first_diagnosis: float = None,
     ) -> None:
-=======
-        service,
-        deploy_info,
-        deploy_group,
-        commit,
-        old_git_sha,
-        git_url,
-        auto_rollback,
-        block,
-        soa_dir,
-        timeout,
-        warn_pct,
-        auto_certify_delay,
-        auto_abandon_delay,
-        auto_rollback_delay,
-        authors=None,
-    ):
->>>>>>> 533371e9
         self.service = service
         self.deploy_info = deploy_info
         self.deploy_group = deploy_group

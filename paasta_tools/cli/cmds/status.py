--- conflicted
+++ resolved
@@ -355,8 +355,6 @@
         output.append(PaastaColors.red("    Flink cluster is not available yet"))
         return 1
 
-<<<<<<< HEAD
-=======
     if status.state != "running":
         output.append("    State: {state}".format(
             state=PaastaColors.yellow(status.state),
@@ -364,7 +362,6 @@
         output.append(f"    No other information available in non-running state")
         return 0
 
->>>>>>> e441e30f
     dashboard_url = get_dashboard_url(
         cluster=cluster,
         service=service,

# Copyright 2015-2016 Yelp Inc.
# Licensed under the Apache License, Version 2.0 (the "License");
# you may not use this file except in compliance with the License.
# You may obtain a copy of the License at
#
#     http://www.apache.org/licenses/LICENSE-2.0
#
# Unless required by applicable law or agreed to in writing, software
# distributed under the License is distributed on an "AS IS" BASIS,
# WITHOUT WARRANTIES OR CONDITIONS OF ANY KIND, either express or implied.
# See the License for the specific language governing permissions and
# limitations under the License.
"""
This module contains the meat of the logic for most of the scripts
that interact with marathon. There's config parsers, url composers,
and a number of other things used by other components in order to
make the PaaSTA stack work.
"""
from __future__ import absolute_import
from __future__ import unicode_literals

import datetime
import json
import logging
import os
<<<<<<< HEAD
=======
import re
import time
>>>>>>> 90ed217e
from math import ceil

import requests
import service_configuration_lib
from marathon import MarathonClient
from marathon import MarathonHttpError
from marathon import NotFoundError

from paasta_tools.long_running_service_tools import InvalidHealthcheckMode
from paasta_tools.long_running_service_tools import load_service_namespace_config
from paasta_tools.long_running_service_tools import LongRunningServiceConfig
from paasta_tools.mesos.exceptions import NoSlavesAvailableError
from paasta_tools.mesos_maintenance import get_draining_hosts
from paasta_tools.mesos_tools import filter_mesos_slaves_by_blacklist
from paasta_tools.mesos_tools import get_mesos_network_for_net
from paasta_tools.mesos_tools import get_mesos_slaves_grouped_by_attribute
from paasta_tools.mesos_tools import mesos_services_running_here
from paasta_tools.utils import compose_job_id
from paasta_tools.utils import decompose_job_id
from paasta_tools.utils import deep_merge_dictionaries
from paasta_tools.utils import DEFAULT_SOA_DIR
from paasta_tools.utils import get_code_sha_from_dockerurl
from paasta_tools.utils import get_config_hash
from paasta_tools.utils import get_docker_url
from paasta_tools.utils import get_paasta_branch
from paasta_tools.utils import get_service_instance_list
from paasta_tools.utils import get_user_agent
from paasta_tools.utils import load_deployments_json
from paasta_tools.utils import load_system_paasta_config
from paasta_tools.utils import NoConfigurationForServiceError
from paasta_tools.utils import paasta_print
from paasta_tools.utils import PaastaNotConfiguredError
from paasta_tools.utils import time_cache

CONTAINER_PORT = 8888
# Marathon creates Mesos tasks with an id composed of the app's full name, a
# spacer, and a UUID. This variable is that spacer. Note that we don't control
# this spacer, i.e. you can't change it here and expect the world to change
# with you. We need to know what it is so we can decompose Mesos task ids.
MESOS_TASK_SPACER = '.'
PUPPET_SERVICE_DIR = '/etc/nerve/puppet_services.d'


# A set of config attributes that don't get included in the hash of the config.
# These should be things that PaaSTA/Marathon knows how to change without requiring a bounce.
CONFIG_HASH_BLACKLIST = {'instances', 'backoff_seconds', 'min_instances', 'max_instances'}

log = logging.getLogger(__name__)
logging.getLogger('marathon').setLevel(logging.WARNING)


def load_marathon_config():
    return MarathonConfig(load_system_paasta_config().get_marathon_config())


class MarathonNotConfigured(Exception):
    pass


class MarathonConfig(dict):

    def __init__(self, config):
        super(MarathonConfig, self).__init__(config)

    def get_url(self):
        """Get the Marathon API url

        :returns: The Marathon API endpoint"""
        try:
            return self['url']
        except KeyError:
            raise MarathonNotConfigured('Could not find marathon url in system marathon config')

    def get_username(self):
        """Get the Marathon API username

        :returns: The Marathon API username"""
        try:
            return self['user']
        except KeyError:
            raise MarathonNotConfigured('Could not find marathon user in system marathon config')

    def get_password(self):
        """Get the Marathon API password

        :returns: The Marathon API password"""
        try:
            return self['password']
        except KeyError:
            raise MarathonNotConfigured('Could not find marathon password in system marathon config')


class cached_marathon_service_config():
    def __init__(self, *args, **kwargs):
        self.configs = {}
        self.ttl = kwargs.get("ttl", 0.0)

    def __call__(self, f):
        def cache(*args, **kwargs):
            if 'ttl' in kwargs:
                ttl = kwargs['ttl']
                del kwargs['ttl']
            else:
                ttl = self.ttl
            key = (args, ''.join("%s%s" % (k, v) for (k, v) in kwargs.items()))
            if (not ttl) or (key not in self.configs) or (time.time() - self.configs[key]['fetch_time'] > ttl):
                self.configs[key] = {'data': f(*args, **kwargs), 'fetch_time': time.time()}
            return self.configs[key]['data']
        return cache


@cached_marathon_service_config(ttl=5)
def load_marathon_service_config(service, instance, cluster, load_deployments=True, soa_dir=DEFAULT_SOA_DIR):
    """Read a service instance's configuration for marathon.

    If a branch isn't specified for a config, the 'branch' key defaults to
    paasta-${cluster}.${instance}.

    :param name: The service name
    :param instance: The instance of the service to retrieve
    :param cluster: The cluster to read the configuration for
    :param load_deployments: A boolean indicating if the corresponding deployments.json for this service
                             should also be loaded
    :param soa_dir: The SOA configuration directory to read from
    :returns: A dictionary of whatever was in the config for the service instance"""
    log.info("Reading service configuration files from dir %s/ in %s" % (service, soa_dir))
    log.info("Reading general configuration file: service.yaml")
    general_config = service_configuration_lib.read_service_configuration(
        service,
        soa_dir=soa_dir,
    )
    marathon_conf_file = "marathon-%s" % cluster
    log.info("Reading marathon configuration file: %s.yaml", marathon_conf_file)
    instance_configs = service_configuration_lib.read_extra_service_information(
        service,
        marathon_conf_file,
        soa_dir=soa_dir,
    )

    if instance not in instance_configs:
        raise NoConfigurationForServiceError(
            "%s not found in config file %s/%s/%s.yaml." % (instance, soa_dir, service, marathon_conf_file)
        )

    general_config = deep_merge_dictionaries(overrides=instance_configs[instance], defaults=general_config)

    branch_dict = {}
    if load_deployments:
        deployments_json = load_deployments_json(service, soa_dir=soa_dir)
        branch = general_config.get('branch', get_paasta_branch(cluster, instance))
        branch_dict = deployments_json.get_branch_dict(service, branch)

    return MarathonServiceConfig(
        service=service,
        cluster=cluster,
        instance=instance,
        config_dict=general_config,
        branch_dict=branch_dict,
    )


class InvalidMarathonConfig(Exception):
    pass


class MarathonServiceConfig(LongRunningServiceConfig):

    def __init__(self, service, cluster, instance, config_dict, branch_dict):
        super(MarathonServiceConfig, self).__init__(
            cluster=cluster,
            instance=instance,
            service=service,
            config_dict=config_dict,
            branch_dict=branch_dict,
        )

    def __repr__(self):
        return "MarathonServiceConfig(%r, %r, %r, %r, %r)" % (
            self.service,
            self.cluster,
            self.instance,
            self.config_dict,
            self.branch_dict
        )

    def copy(self):
        return self.__class__(
            service=self.service,
            instance=self.instance,
            cluster=self.cluster,
            config_dict=dict(self.config_dict),
            branch_dict=dict(self.branch_dict),
        )

    def get_autoscaling_params(self):
        default_params = {
            'metrics_provider': 'mesos_cpu',
            'decision_policy': 'pid',
            'setpoint': 0.8,
        }
        return deep_merge_dictionaries(overrides=self.config_dict.get('autoscaling', {}), defaults=default_params)

    def get_backoff_seconds(self):
        """backoff_seconds represents a penalization factor for relaunching failing tasks.
        Every time a task fails, Marathon adds this value multiplied by a backoff_factor.
        In PaaSTA we know how many instances a service has, so we adjust the backoff_seconds
        to account for this, which prevents services with large number of instances from
        being penalized more than services with small instance counts. (for example, a service
        with 30 instances will get backed off 10 times faster than a service with 3 instances)."""
        max_instances = self.get_max_instances()
        instances = max_instances if max_instances is not None else self.get_instances()
        if instances == 0:
            return 1
        else:
            return int(ceil(10.0 / instances))

    def get_backoff_factor(self):
        return self.config_dict.get('backoff_factor', 2)

    def get_max_launch_delay_seconds(self):
        return self.config_dict.get('max_launch_delay_seconds', 300)

    def get_bounce_method(self):
        """Get the bounce method specified in the service's marathon configuration.

        :param service_config: The service instance's configuration dictionary
        :returns: The bounce method specified in the config, or 'crossover' if not specified"""
        return self.config_dict.get('bounce_method', 'crossover')

    def get_calculated_constraints(self, system_paasta_config, service_namespace_config):
        """Gets the calculated constraints for a marathon instance

        If ``constraints`` is specified in the config, it will use that regardless.
        Otherwise it will calculate a good set of constraints from other inputs,
        like ``pool``, blacklist/whitelist, smartstack data, etc.

        :param service_namespace_config: The service instance's configuration dictionary
        :returns: The constraints specified in the config, or defaults described above
        """
        constraints = self.get_constraints()
        blacklist = self.get_deploy_blacklist(
            system_deploy_blacklist=system_paasta_config.get_deploy_blacklist()
        )
        whitelist = self.get_deploy_whitelist(
            system_deploy_whitelist=system_paasta_config.get_deploy_whitelist()
        )
        if constraints is not None:
            return constraints
        else:
            constraints = self.get_extra_constraints()
            constraints.extend(self.get_routing_constraints(
                service_namespace_config=service_namespace_config,
                system_paasta_config=system_paasta_config,
            ))
            constraints.extend(self.get_deploy_constraints(blacklist, whitelist))
            constraints.extend(self.get_pool_constraints())
        return [[str(val) for val in constraint] for constraint in constraints]

    def get_routing_constraints(self, service_namespace_config, system_paasta_config):
        """
        Returns a set of constraints in order to evenly group a marathon
        application amongst instances of a discovery type.
        If, for example, a given app's 'discover' key is set to 'region', then this function
        computes the constraints required to group the app evenly amongst each
        of the actual 'region' values in the cluster.
        It does so by querying the value of the discover attribute for each expected slave in the cluster (as defined
        by the expected_slave_attributes key in system paasta config), returning a GROUP_BY constraint where the value
        is the number of unique values for that attribute.
        If you have not set expected_slave_attributes in the system paasta config, this function returns an empty list.

        :param service_namespace_config: the config for this service
        :returns: a set of constraints for marathon
        """
        discover_level = service_namespace_config.get_discover()

        expected_slave_attributes = system_paasta_config.get_expected_slave_attributes()
        if expected_slave_attributes is None:
            return []

        fake_slaves = [{"attributes": a} for a in expected_slave_attributes]
        filtered_slaves = filter_mesos_slaves_by_blacklist(
            slaves=fake_slaves,
            blacklist=self.get_deploy_blacklist(
                system_deploy_blacklist=system_paasta_config.get_deploy_blacklist()
            ),
            whitelist=self.get_deploy_whitelist(
                system_deploy_whitelist=system_paasta_config.get_deploy_whitelist()
            ),
        )
        if not filtered_slaves:
            raise NoSlavesAvailableError(
                (
                    "We do not believe any slaves on the cluster will match the constraints for %s.%s. If you believe "
                    "this is incorrect, have your system administrator adjust the value of expected_slave_attributes "
                    "in the system paasta configs."
                ) % (self.service, self.instance)
            )

        value_dict = get_mesos_slaves_grouped_by_attribute(
            filtered_slaves,
            discover_level
        )
        routing_constraints = [[discover_level, "GROUP_BY", str(len(value_dict.keys()))]]
        return routing_constraints

    def format_marathon_app_dict(self):
        """Create the configuration that will be passed to the Marathon REST API.

        Currently compiles the following keys into one nice dict:

        - id: the ID of the image in Marathon
        - container: a dict containing the docker url and docker launch options. Needed by deimos.
        - uris: blank.
        - ports: an array containing the port.
        - env: environment variables for the container.
        - mem: the amount of memory required.
        - cpus: the number of cpus required.
        - disk: the amount of disk space required.
        - constraints: the constraints on the Marathon app.
        - instances: the number of instances required.
        - cmd: the command to be executed.
        - args: an alternative to cmd that requires the docker container to have an entrypoint.

        The last 7 keys are retrieved using the get_<key> functions defined above.

        :param app_id: The app id
        :param docker_url: The url to the docker image the app will actually execute
        :param docker_volumes: The docker volumes to run the image with, via the
                               marathon configuration file
        :param service_namespace_config: The service instance's configuration dict
        :returns: A dict containing all of the keys listed above"""

        system_paasta_config = load_system_paasta_config()
        docker_url = get_docker_url(system_paasta_config.get_docker_registry(), self.get_docker_image())
        service_namespace_config = load_service_namespace_config(
            service=self.service,
            namespace=self.get_nerve_namespace(),
        )
        docker_volumes = self.get_volumes(system_volumes=system_paasta_config.get_volumes())

        net = get_mesos_network_for_net(self.get_net())

        complete_config = {
            'container': {
                'docker': {
                    'image': docker_url,
                    'network': net,
                    "parameters": self.format_docker_parameters(),
                },
                'type': 'DOCKER',
                'volumes': docker_volumes,
            },
            'uris': [system_paasta_config.get_dockercfg_location(), ],
            'backoff_seconds': self.get_backoff_seconds(),
            'backoff_factor': self.get_backoff_factor(),
            'max_launch_delay_seconds': self.get_max_launch_delay_seconds(),
            'health_checks': self.get_healthchecks(service_namespace_config),
            'env': self.get_env(),
            'mem': float(self.get_mem()),
            'cpus': float(self.get_cpus()),
            'disk': float(self.get_disk()),
            'constraints': self.get_calculated_constraints(
                system_paasta_config=system_paasta_config,
                service_namespace_config=service_namespace_config
            ),
            'instances': self.get_desired_instances(),
            'cmd': self.get_cmd(),
            'args': self.get_args(),
        }

        if net == 'BRIDGE':
            complete_config['container']['docker']['portMappings'] = [
                {
                    'containerPort': CONTAINER_PORT,
                    'hostPort': self.get_host_port(),
                    'protocol': 'tcp',
                },
            ]
        else:
            complete_config['port_definitions'] = [
                {
                    'port': self.get_host_port(),
                    'protocol': 'tcp',
                },
            ]
            # Without this, we may end up with multiple containers requiring the same port on the same box.
            complete_config['require_ports'] = (self.get_host_port() != 0)

        accepted_resource_roles = self.get_accepted_resource_roles()
        if accepted_resource_roles is not None:
            complete_config['accepted_resource_roles'] = accepted_resource_roles

        code_sha = get_code_sha_from_dockerurl(docker_url)

        config_hash = get_config_hash(
            {key: value for key, value in complete_config.items() if key not in CONFIG_HASH_BLACKLIST},
            force_bounce=self.get_force_bounce(),
        )
        complete_config['id'] = format_job_id(self.service, self.instance, code_sha, config_hash)

        log.debug("Complete configuration for instance is: %s", complete_config)
        return complete_config

    def get_healthchecks(self, service_namespace_config):
        """Returns a list of healthchecks per `the Marathon docs`_.

        If you have an http service, it uses the default endpoint that smartstack uses.
        (/status currently)

        Otherwise these do *not* use the same thresholds as smartstack in order to not
        produce a negative feedback loop, where mesos agressivly kills tasks because they
        are slow, which causes other things to be slow, etc.

        If the mode of the service is None, indicating that it was not specified in the service config
        and smartstack is not used by the service, no healthchecks are passed to Marathon. This ensures that
        it falls back to Mesos' knowledge of the task state as described in `the Marathon docs`_.
        In this case, we provide an empty array of healthchecks per `the Marathon API docs`_
        (scroll down to the healthChecks subsection).

        .. _the Marathon docs: https://mesosphere.github.io/marathon/docs/health-checks.html
        .. _the Marathon API docs: https://mesosphere.github.io/marathon/docs/rest-api.html#post-/v2/apps

        :param service_config: service config hash
        :returns: list of healthcheck definitions for marathon"""

        mode = self.get_healthcheck_mode(service_namespace_config)

        graceperiodseconds = self.get_healthcheck_grace_period_seconds()
        intervalseconds = self.get_healthcheck_interval_seconds()
        timeoutseconds = self.get_healthcheck_timeout_seconds()
        maxconsecutivefailures = self.get_healthcheck_max_consecutive_failures()

        if mode == 'http':
            http_path = self.get_healthcheck_uri(service_namespace_config)
            healthchecks = [
                {
                    "protocol": "HTTP",
                    "path": http_path,
                    "gracePeriodSeconds": graceperiodseconds,
                    "intervalSeconds": intervalseconds,
                    "portIndex": 0,
                    "timeoutSeconds": timeoutseconds,
                    "maxConsecutiveFailures": maxconsecutivefailures
                },
            ]
        elif mode == 'tcp':
            healthchecks = [
                {
                    "protocol": "TCP",
                    "gracePeriodSeconds": graceperiodseconds,
                    "intervalSeconds": intervalseconds,
                    "portIndex": 0,
                    "timeoutSeconds": timeoutseconds,
                    "maxConsecutiveFailures": maxconsecutivefailures
                },
            ]
        elif mode == 'cmd':
            healthchecks = [
                {
                    "protocol": "COMMAND",
                    "command": {"value": self.get_healthcheck_cmd()},
                    "gracePeriodSeconds": graceperiodseconds,
                    "intervalSeconds": intervalseconds,
                    "timeoutSeconds": timeoutseconds,
                    "maxConsecutiveFailures": maxconsecutivefailures
                },
            ]
        elif mode is None:
            healthchecks = []
        else:
            raise InvalidHealthcheckMode(
                "Unknown mode: %s. Only acceptable healthcheck modes are http/tcp/cmd" % mode)
        return healthchecks

    def get_bounce_health_params(self, service_namespace_config):
        default = {}
        if service_namespace_config.is_in_smartstack():
            default = {'check_haproxy': True}
        return self.config_dict.get('bounce_health_params', default)

    def get_bounce_margin_factor(self):
        return self.config_dict.get('bounce_margin_factor', 1.0)

    def get_accepted_resource_roles(self):
        return self.config_dict.get('accepted_resource_roles', None)

    def get_replication_crit_percentage(self):
        return self.config_dict.get('replication_threshold', 50)

    def get_host_port(self):
        '''Map this port on the host to your container's port 8888. Default is 0, which means Marathon picks a port.'''
        return self.config_dict.get('host_port', 0)


class MarathonDeployStatus:
    """ An enum to represent marathon app deploy status.
    Changing name of the keys will affect both the paasta CLI and API.
    """
    Running, Deploying, Stopped, Delayed, Waiting, NotRunning = range(0, 6)

    @classmethod
    def tostring(cls, val):
        for k, v in vars(cls).items():
            if v == val:
                return k

    @classmethod
    def fromstring(cls, str):
        return getattr(cls, str, None)


def get_marathon_app_deploy_status(client, app_id):

    if is_app_id_running(app_id, client):
        app = client.get_app(app_id)
    else:
        return MarathonDeployStatus.NotRunning

    # Check the launch queue to see if an app is blocked
    is_overdue, backoff_seconds = get_app_queue_status(client, app_id)

    # Based on conditions at https://mesosphere.github.io/marathon/docs/marathon-ui.html
    if is_overdue:
        deploy_status = MarathonDeployStatus.Waiting
    elif backoff_seconds:
        deploy_status = MarathonDeployStatus.Delayed
    elif len(app.deployments) > 0:
        deploy_status = MarathonDeployStatus.Deploying
    elif app.instances == 0 and app.tasks_running == 0:
        deploy_status = MarathonDeployStatus.Stopped
    else:
        deploy_status = MarathonDeployStatus.Running

    return deploy_status


class CachedMarathonClient(MarathonClient):

    @time_cache(ttl=20)
    def list_apps(self, *args, **kwargs):
        return super(CachedMarathonClient, self).list_apps(*args, **kwargs)


def get_marathon_client(url, user, passwd, cached=False):
    """Get a new marathon client connection in the form of a MarathonClient object.

    :param url: The url to connect to marathon at
    :param user: The username to connect with
    :param passwd: The password to connect with
    :param cached: If true, return CachedMarathonClient
    :returns: A new marathon.MarathonClient object"""
    log.info("Connecting to Marathon server at: %s", url)

    session = requests.Session()
    session.headers.update({'User-Agent': get_user_agent()})

    if cached:
        return CachedMarathonClient(url, user, passwd, timeout=30, session=session)
    else:
        return MarathonClient(url, user, passwd, timeout=30, session=session)


def format_job_id(service, instance, git_hash=None, config_hash=None):
    """Compose a Marathon app id formatted to meet Marathon's
    `app id requirements <https://mesosphere.github.io/marathon/docs/rest-api.html#id-string>`_

    :param service: The name of the service
    :param instance: The instance of the service
    :param git_hash: The git_hash portion of the job_id. If git_hash is set,
                     config_hash must also be set.
    :param config_hash: The config_hash portion of the job_id. If config_hash
                        is set, git_hash must also be set.
    :returns: a composed app id in a format that Marathon accepts

    """
    service = str(service).replace('_', '--')
    instance = str(instance).replace('_', '--')
    if git_hash:
        git_hash = str(git_hash).replace('_', '--')
    if config_hash:
        config_hash = str(config_hash).replace('_', '--')
    formatted = compose_job_id(service, instance, git_hash, config_hash)
    return formatted


def deformat_job_id(job_id):
    job_id = job_id.replace('--', '_')
    return decompose_job_id(job_id)


def read_all_registrations_for_service_instance(service, instance, cluster=None, soa_dir=DEFAULT_SOA_DIR):
    """Retreive all registrations as fully specified name.instance pairs
    for a particular service instance.

    For example, the 'main' paasta instance of the 'test' service may register
    in the 'test.main' namespace as well as the 'other_svc.main' namespace.

    If one is not defined in the config file, returns a list containing
    name.instance instead.
    """
    if not cluster:
        cluster = load_system_paasta_config().get_cluster()

    marathon_service_config = load_marathon_service_config(
        service, instance, cluster, load_deployments=False, soa_dir=soa_dir
    )
    return marathon_service_config.get_registrations()


def read_registration_for_service_instance(service, instance, cluster=None, soa_dir=DEFAULT_SOA_DIR):
    """Retreive a service instance's primary registration for a particular
    service instance.

    This is the service and namespace that clients ought talk to, as well as
    paasta ought monitor. In this context "primary" just means the first one
    in the list of registrations.

    If registrations are not defined in the marathon config file, returns
    name.instance instead.

    :returns a fully qualified service.instance registration
    """
    return read_all_registrations_for_service_instance(
        service, instance, cluster, soa_dir
    )[0]


def get_proxy_port_for_instance(name, instance, cluster=None, soa_dir=DEFAULT_SOA_DIR):
    """Get the proxy_port defined in the first namespace configuration for a
    service instance.

    This means that the namespace first has to be loaded from the service instance's
    configuration, and then the proxy_port has to loaded from the smartstack configuration
    for that namespace.

    :param name: The service name
    :param instance: The instance of the service
    :param cluster: The cluster to read the configuration for
    :param soa_dir: The SOA config directory to read from
    :returns: The proxy_port for the service instance, or None if not defined"""
    registration = read_registration_for_service_instance(name, instance, cluster, soa_dir)
    service, namespace, _, __ = decompose_job_id(registration)
    nerve_dict = load_service_namespace_config(
        service=service, namespace=namespace, soa_dir=soa_dir)
    return nerve_dict.get('proxy_port')


def get_all_namespaces_for_service(service, soa_dir=DEFAULT_SOA_DIR, full_name=True):
    """Get all the smartstack namespaces listed for a given service name.

    :param service: The service name
    :param soa_dir: The SOA config directory to read from
    :param full_name: A boolean indicating if the service name should be prepended to the namespace in the
                      returned tuples as described below (Default: True)
    :returns: A list of tuples of the form (service<SPACER>namespace, namespace_config) if full_name is true,
              otherwise of the form (namespace, namespace_config)
    """
    service_config = service_configuration_lib.read_service_configuration(service, soa_dir)
    smartstack = service_config.get('smartstack', {})
    namespace_list = []
    for namespace in smartstack:
        if full_name:
            name = compose_job_id(service, namespace)
        else:
            name = namespace
        namespace_list.append((name, smartstack[namespace]))
    return namespace_list


def get_all_namespaces(soa_dir=DEFAULT_SOA_DIR):
    """Get all the smartstack namespaces across all services.
    This is mostly so synapse can get everything it needs in one call.

    :param soa_dir: The SOA config directory to read from
    :returns: A list of tuples of the form (service.namespace, namespace_config)"""
    rootdir = os.path.abspath(soa_dir)
    namespace_list = []
    for srv_dir in os.listdir(rootdir):
        namespace_list.extend(get_all_namespaces_for_service(srv_dir, soa_dir))
    return namespace_list


def get_app_id_and_task_uuid_from_executor_id(executor_id):
    """Parse the marathon executor ID and return the (app id, task uuid)"""
    return executor_id.rsplit('.', 1)


def parse_service_instance_from_executor_id(task_id):
    app_id, task_uuid = get_app_id_and_task_uuid_from_executor_id(task_id)
    (srv_name, srv_instance, _, __) = deformat_job_id(app_id)
    return srv_name, srv_instance


def marathon_services_running_here():
    """See what marathon services are being run by a mesos-slave on this host.
    :returns: A list of triples of (service, instance, port)"""

    return mesos_services_running_here(
        framework_filter=lambda fw: fw['name'].startswith('marathon'),
        parse_service_instance_from_executor_id=parse_service_instance_from_executor_id,
    )


def get_marathon_services_running_here_for_nerve(cluster, soa_dir):
    if not cluster:
        try:
            cluster = load_system_paasta_config().get_cluster()
        # In the cases where there is *no* cluster or in the case
        # where there isn't a Paasta configuration file at *all*, then
        # there must be no marathon services running here, so we catch
        # these custom exceptions and return [].
        except (PaastaNotConfiguredError):
            return []
    # When a cluster is defined in mesos, let's iterate through marathon services
    marathon_services = marathon_services_running_here()
    nerve_list = []
    for name, instance, port in marathon_services:
        try:
            registrations = read_all_registrations_for_service_instance(
                name, instance, cluster, soa_dir
            )
            for registration in registrations:
                reg_service, reg_namespace, _, __ = decompose_job_id(registration)
                nerve_dict = load_service_namespace_config(
                    service=reg_service, namespace=reg_namespace, soa_dir=soa_dir,
                )
                if not nerve_dict.is_in_smartstack():
                    continue
                nerve_dict['port'] = port
                nerve_list.append((registration, nerve_dict))
        except KeyError:
            continue  # SOA configs got deleted for this app, it'll get cleaned up
    return nerve_list


def get_puppet_services_that_run_here():
    # find all files in the PUPPET_SERVICE_DIR, but discard broken symlinks
    # this allows us to (de)register services on a machine by
    # breaking/healing a symlink placed by Puppet.
    puppet_service_dir_services = {}
    if os.path.exists(PUPPET_SERVICE_DIR):
        for service_name in os.listdir(PUPPET_SERVICE_DIR):
            if not os.path.exists(os.path.join(PUPPET_SERVICE_DIR, service_name)):
                continue
            with open(os.path.join(PUPPET_SERVICE_DIR, service_name)) as f:
                puppet_service_data = json.load(f)
                puppet_service_dir_services[service_name] = puppet_service_data['namespaces']

    return puppet_service_dir_services


def get_puppet_services_running_here_for_nerve(soa_dir):
    puppet_services = []
    for service, namespaces in sorted(get_puppet_services_that_run_here().items()):
        for namespace in namespaces:
            puppet_services.append(
                _namespaced_get_classic_service_information_for_nerve(
                    service, namespace, soa_dir)
            )
    return puppet_services


def get_classic_service_information_for_nerve(name, soa_dir):
    return _namespaced_get_classic_service_information_for_nerve(name, 'main', soa_dir)


def _namespaced_get_classic_service_information_for_nerve(name, namespace, soa_dir):
    nerve_dict = load_service_namespace_config(name, namespace, soa_dir)
    port_file = os.path.join(soa_dir, name, 'port')
    nerve_dict['port'] = service_configuration_lib.read_port(port_file)
    nerve_name = compose_job_id(name, namespace)
    return (nerve_name, nerve_dict)


def get_classic_services_running_here_for_nerve(soa_dir):
    classic_services = []
    classic_services_here = service_configuration_lib.services_that_run_here()
    for service in sorted(classic_services_here):
        namespaces = [x[0] for x in get_all_namespaces_for_service(
            service, soa_dir, full_name=False)]
        for namespace in namespaces:
            classic_services.append(
                _namespaced_get_classic_service_information_for_nerve(
                    service, namespace, soa_dir)
            )
    return classic_services


def list_all_marathon_app_ids(client):
    """List all marathon app_ids, regardless of state

    The raw marathon API returns app ids in their URL form, with leading '/'s
    conforming to the Application Group format:
    https://github.com/mesosphere/marathon/blob/master/docs/docs/application-groups.md

    This function wraps the full output of list_apps to return a list
    in the original form, without leading "/"'s.

    returns: List of app ids in the same format they are POSTed."""
    return [app.id.lstrip('/') for app in get_all_marathon_apps(client)]


def is_app_id_running(app_id, client):
    """Returns a boolean indicating if the app is in the current list
    of marathon apps

    :param app_id: The app_id to look for
    :param client: A MarathonClient object"""

    all_app_ids = list_all_marathon_app_ids(client)
    return app_id.lstrip('/') in all_app_ids


def app_has_tasks(client, app_id, expected_tasks, exact_matches_only=False):
    """A predicate function indicating whether an app has launched *at least* expected_tasks
    tasks.

    Raises a marathon.NotFoundError when no app with matching id is found.

    :param client: the marathon client
    :param app_id: the app_id to which the tasks should belong. The leading / that marathon appends to
        app_ids is added here.
    :param expected_tasks: the number of tasks to check for
    :param exact_matches_only: a boolean indicating whether we require exactly expected_tasks to be running
    :returns: a boolean indicating whether there are atleast expected_tasks tasks with
        an app id matching app_id
    """
    app_id = "/%s" % app_id
    try:
        tasks = client.list_tasks(app_id=app_id)
    except NotFoundError:
        paasta_print("no app with id %s found" % app_id)
        raise
    paasta_print("app %s has %d of %d expected tasks" % (app_id, len(tasks), expected_tasks))
    if exact_matches_only:
        return len(tasks) == expected_tasks
    else:
        return len(tasks) >= expected_tasks


def get_app_queue_status(client, app_id):
    """Returns the status of an application if it exists in Marathon's launch queue

    :param client: The marathon client
    :param app_id: The Marathon app id (without the leading /)
    :returns: A tuple of the form (is_overdue, current_backoff_delay) or (None, None)
              if the app cannot be found. If is_overdue is True, then Marathon has
              not received a resource offer that satisfies the requirements for the app
    """
    app_id = "/%s" % app_id
    app_queue = client.list_queue()
    for app_queue_item in app_queue:
        if app_queue_item.app.id == app_id:
            return (app_queue_item.delay.overdue, app_queue_item.delay.time_left_seconds)

    return (None, None)


def create_complete_config(service, instance, soa_dir=DEFAULT_SOA_DIR):
    """Generates a complete dictionary to be POST'ed to create an app on Marathon"""
    return load_marathon_service_config(
        service=service,
        instance=instance,
        cluster=load_system_paasta_config().get_cluster(),
        soa_dir=soa_dir,
    ).format_marathon_app_dict()


def get_expected_instance_count_for_namespace(service, namespace, cluster=None, soa_dir=DEFAULT_SOA_DIR):
    """Get the number of expected instances for a namespace, based on the number
    of instances set to run on that namespace as specified in Marathon service
    configuration files.

    :param service: The service's name
    :param namespace: The namespace for that service to check
    :param soa_dir: The SOA configuration directory to read from
    :returns: An integer value of the # of expected instances for the namespace"""
    total_expected = 0
    if not cluster:
        cluster = load_system_paasta_config().get_cluster()
    for name, instance in get_service_instance_list(service,
                                                    cluster=cluster,
                                                    instance_type='marathon',
                                                    soa_dir=soa_dir):
        srv_config = load_marathon_service_config(name, instance, cluster, soa_dir=soa_dir)
        instance_ns = srv_config.get_nerve_namespace()
        if namespace == instance_ns:
            total_expected += srv_config.get_instances()
    return total_expected


def get_matching_appids(servicename, instance, client):
    """Returns a list of appids given a service and instance.
    Useful for fuzzy matching if you think there are marathon
    apps running but you don't know the full instance id"""
    marathon_apps = get_all_marathon_apps(client)
    return [app.id for app in get_matching_apps(servicename, instance, marathon_apps)]


def get_matching_apps(servicename, instance, marathon_apps):
    """Returns a list of appids given a service and instance.
    Useful for fuzzy matching if you think there are marathon
    apps running but you don't know the full instance id"""
    jobid = format_job_id(servicename, instance)
    expected_prefix = "/%s%s" % (jobid, MESOS_TASK_SPACER)
    return [app for app in marathon_apps if app.id.startswith(expected_prefix)]


def get_all_marathon_apps(client, embed_failures=False):
    return client.list_apps(embed_failures=embed_failures)


def kill_task(client, app_id, task_id, scale):
    """Wrapper to the official kill_task method that is tolerant of errors"""
    try:
        return client.kill_task(app_id=app_id, task_id=task_id, scale=True)
    except MarathonHttpError as e:
        # Marathon allows you to kill and scale in one action, but this is not
        # idempotent. If you kill&scale the same task ID twice, the number of instances
        # gets decremented twice. This can lead to a situation where kill&scaling the
        # last task decrements the number of instances below zero, causing an "Object is not
        # valid" message or a "Bean is not valid" message.
        if 'is not valid' in e.error_message and e.status_code == 422:
            log.warning("Got 'is not valid' when killing task %s. Continuing anyway." % task_id)
            return []
        elif 'does not exist' in e.error_message and e.status_code == 404:
            log.warning("Got 'does not exist' when killing task %s. Continuing anyway." % task_id)
            return []
        else:
            raise


def kill_given_tasks(client, task_ids, scale):
    """Wrapper to the official kill_given_tasks method that is tolerant of errors"""
    if not task_ids:
        log.debug("No task_ids specified, not killing any tasks")
        return []
    try:
        return client.kill_given_tasks(task_ids=task_ids, scale=scale, force=True)
    except MarathonHttpError as e:
        # Marathon's interface is always async, so it is possible for you to see
        # a task in the interface and kill it, yet by the time it tries to kill
        # it, it is already gone. This is not really a failure condition, so we
        # swallow this error.
        if 'is not valid' in e.error_message and e.status_code == 422:
            log.debug("Probably tried to kill a task id that didn't exist. Continuing.")
            return []
        else:
            raise


def is_task_healthy(task, require_all=True, default_healthy=False):
    """Check that a marathon task is healthy

    :param task: the marathon task object
    :param require_all: require all the healthchecks to be passing
        false means that only one needs to pass
    :param default_healthy: cause the function to report healthy if
        there are no health check results
    :returns: True if healthy, False if not"""
    if task.health_check_results:
        results = [hcr.alive for hcr in task.health_check_results]
        if require_all:
            return all(results)
        else:
            return any(results)
    return default_healthy


def is_old_task_missing_healthchecks(task, marathon_client):
    """We check this because versions of Marathon (at least up to 1.1)
    sometimes stop healthchecking tasks, leaving no results. We can normally
    assume that an "old" task which has no healthcheck results is still up
    and healthy but marathon has simply decided to stop healthchecking it.
    """
    health_checks = marathon_client.get_app(task.app_id).health_checks
    if not task.health_check_results and health_checks and task.started_at:
        healthcheck_startup_time = datetime.timedelta(seconds=health_checks[0].grace_period_seconds) + \
            datetime.timedelta(seconds=health_checks[0].interval_seconds * 5)
        is_task_old = task.started_at + healthcheck_startup_time < datetime.datetime.now()
        return is_task_old
    return False


def get_num_at_risk_tasks(app):
    """Determine how many of an application's tasks are running on
    at-risk (Mesos Maintenance Draining) hosts.

    :param app: A marathon application
    :returns: An integer representing the number of tasks running on at-risk hosts
    """
    hosts_tasks_running_on = [task.host for task in app.tasks]
    draining_hosts = get_draining_hosts()
    num_at_risk_tasks = 0
    for host in hosts_tasks_running_on:
        if host in draining_hosts:
            num_at_risk_tasks += 1
    log.debug("%s has %d tasks running on at-risk hosts." % (app.id, num_at_risk_tasks))
    return num_at_risk_tasks<|MERGE_RESOLUTION|>--- conflicted
+++ resolved
@@ -23,11 +23,7 @@
 import json
 import logging
 import os
-<<<<<<< HEAD
-=======
-import re
 import time
->>>>>>> 90ed217e
 from math import ceil
 
 import requests

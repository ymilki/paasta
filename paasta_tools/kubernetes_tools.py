--- conflicted
+++ resolved
@@ -486,111 +486,6 @@
             defaults=default_params,
         )
 
-<<<<<<< HEAD
-=======
-    def get_hpa_metric_spec(
-        self, name: str, cluster: str, namespace: str = "paasta"
-    ) -> Optional[V2beta2HorizontalPodAutoscaler]:
-        hpa_config = self.config_dict["horizontal_autoscaling"]
-        min_replicas = hpa_config.get("min_replicas", 1)
-        max_replicas = hpa_config["max_replicas"]
-        selector = V1LabelSelector(match_labels={"paasta_cluster": cluster})
-        annotations = {"signalfx.com.custom.metrics": ""}
-        metrics = []
-        for metric_name, value in hpa_config.items():
-            if metric_name in {"min_replicas", "max_replicas"}:
-                continue
-            if metric_name in {"cpu", "memory"}:
-                metrics.append(
-                    V2beta2MetricSpec(
-                        type="Resource",
-                        resource=V2beta2ResourceMetricSource(
-                            name=metric_name,
-                            target=V2beta2MetricTarget(
-                                type="Utilization",
-                                average_utilization=int(
-                                    value["target_average_value"] * 100
-                                ),
-                            ),
-                        ),
-                    )
-                )
-            elif metric_name in {"http", "uwsgi"}:
-                if "dimensions" not in value:
-                    metrics.append(
-                        V2beta2MetricSpec(
-                            type="Pods",
-                            pods=V2beta2PodsMetricSource(
-                                metric=V2beta2MetricIdentifier(
-                                    name=metric_name, selector=selector,
-                                ),
-                                target=V2beta2MetricTarget(
-                                    type="AverageValue",
-                                    average_value=value["target_average_value"],
-                                ),
-                            ),
-                        )
-                    )
-                else:
-                    namespaced_metric_name = self.namespace_external_metric_name(
-                        metric_name
-                    )
-                    metrics.append(
-                        V2beta2MetricSpec(
-                            type="External",
-                            external=V2beta2ExternalMetricSource(
-                                metric=V2beta2MetricIdentifier(
-                                    name=namespaced_metric_name,
-                                ),
-                                target=V2beta2MetricTarget(
-                                    type="Value", value=value["target_average_value"],
-                                ),
-                            ),
-                        )
-                    )
-                    filters = " and ".join(
-                        f'filter("{k}", "{v}")' for k, v in value["dimensions"].items()
-                    )
-                    annotations[
-                        f"signalfx.com.external.metric/{namespaced_metric_name}"
-                    ] = f'data("{metric_name}", filter={filters}).mean(by="paasta_yelp_com_instance").mean(over="15m").publish()'
-            else:
-                namespaced_metric_name = self.namespace_external_metric_name(
-                    metric_name
-                )
-                metrics.append(
-                    V2beta2MetricSpec(
-                        type="External",
-                        external=V2beta2ExternalMetricSource(
-                            metric=V2beta2MetricIdentifier(
-                                name=namespaced_metric_name,
-                            ),
-                            target=V2beta2MetricTarget(
-                                type="Value", value=value["target_value"],
-                            ),
-                        ),
-                    )
-                )
-                annotations[
-                    f"signalfx.com.external.metric/{namespaced_metric_name}"
-                ] = value["signalflow_metrics_query"]
-
-        return V2beta2HorizontalPodAutoscaler(
-            kind="HorizontalPodAutoscaler",
-            metadata=V1ObjectMeta(
-                name=name, namespace=namespace, annotations=annotations
-            ),
-            spec=V2beta2HorizontalPodAutoscalerSpec(
-                max_replicas=max_replicas,
-                min_replicas=min_replicas,
-                metrics=metrics,
-                scale_target_ref=V2beta2CrossVersionObjectReference(
-                    api_version="apps/v1", kind="Deployment", name=name
-                ),
-            ),
-        )
-
->>>>>>> 543ec0c5
     def namespace_external_metric_name(self, metric_name: str) -> str:
         return f"{self.get_sanitised_deployment_name()}-{metric_name}"
 

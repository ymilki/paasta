# Copyright 2015-2017 Yelp Inc.
#
# Licensed under the Apache License, Version 2.0 (the "License");
# you may not use this file except in compliance with the License.
# You may obtain a copy of the License at
#
#     http://www.apache.org/licenses/LICENSE-2.0
#
# Unless required by applicable law or agreed to in writing, software
# distributed under the License is distributed on an "AS IS" BASIS,
# WITHOUT WARRANTIES OR CONDITIONS OF ANY KIND, either express or implied.
# See the License for the specific language governing permissions and
# limitations under the License.
import contextlib
import copy
import datetime
import difflib
import errno
import fcntl
import getpass
import glob
import hashlib
import io
import json
import logging
import math
import os
import pwd
import queue
import re
import shlex
import signal
import socket
import ssl
import sys
import tempfile
import threading
import time
import warnings
from collections import OrderedDict
from enum import Enum
from fnmatch import fnmatch
from functools import lru_cache
from functools import wraps
from subprocess import PIPE
from subprocess import Popen
from subprocess import STDOUT
from types import FrameType
from typing import Any
from typing import Callable
from typing import cast
from typing import Collection
from typing import ContextManager
from typing import Dict
from typing import FrozenSet
from typing import IO
from typing import Iterable
from typing import Iterator
from typing import List
from typing import Mapping
from typing import NamedTuple
from typing import Optional
from typing import Sequence
from typing import Set
from typing import Tuple
from typing import Type
from typing import TypeVar
from typing import Union

import choice
import dateutil.tz
import ldap3
import requests_cache
import service_configuration_lib
from docker import Client
from docker.utils import kwargs_from_env
from kazoo.client import KazooClient
from mypy_extensions import TypedDict
from service_configuration_lib import read_extra_service_information
from service_configuration_lib import read_service_configuration

import paasta_tools.cli.fsm


# DO NOT CHANGE SPACER, UNLESS YOU'RE PREPARED TO CHANGE ALL INSTANCES
# OF IT IN OTHER LIBRARIES (i.e. service_configuration_lib).
# It's used to compose a job's full ID from its name and instance
SPACER = "."
INFRA_ZK_PATH = "/nail/etc/zookeeper_discovery/infrastructure/"
PATH_TO_SYSTEM_PAASTA_CONFIG_DIR = os.environ.get(
    "PAASTA_SYSTEM_CONFIG_DIR", "/etc/paasta/"
)
DEFAULT_SOA_DIR = service_configuration_lib.DEFAULT_SOA_DIR
DEFAULT_VAULT_TOKEN_FILE = "/root/.vault_token"
AUTO_SOACONFIG_SUBDIR = "autotuned_defaults"
DEFAULT_DOCKERCFG_LOCATION = "file:///root/.dockercfg"
DEPLOY_PIPELINE_NON_DEPLOY_STEPS = (
    "itest",
    "itest-and-push-to-registry",
    "security-check",
    "performance-check",
    "push-to-registry",
)
# Default values for _log
ANY_CLUSTER = "N/A"
ANY_INSTANCE = "N/A"
DEFAULT_LOGLEVEL = "event"
no_escape = re.compile(r"\x1B\[[0-9;]*[mK]")

# instead of the convention of using underscores in this scribe channel name,
# the audit log uses dashes to prevent collisions with a service that might be
# named 'audit_log'
AUDIT_LOG_STREAM = "stream_paasta-audit-log"

DEFAULT_SYNAPSE_HAPROXY_URL_FORMAT = (
    "http://{host:s}:{port:d}/;csv;norefresh;scope={scope:s}"
)

DEFAULT_CPU_PERIOD = 100000
DEFAULT_CPU_BURST_ADD = 1

DEFAULT_SOA_CONFIGS_GIT_URL = "sysgit.yelpcorp.com"

log = logging.getLogger(__name__)
log.addHandler(logging.NullHandler())

INSTANCE_TYPES = (
    "marathon",
    "paasta_native",
    "adhoc",
    "kubernetes",
    "tron",
    "flink",
    "cassandracluster",
    "kafkacluster",
    "monkrelays",
    "nrtsearchservice",
)

INSTANCE_TYPE_TO_K8S_NAMESPACE = {
    "marathon": "paasta",
    "adhoc": "paasta",
    "tron": "tron",
    "flink": "paasta-flinks",
    "cassandracluster": "paasta-cassandraclusters",
    "kafkacluster": "paasta-kafkaclusters",
    "nrtsearchservice": "paasta-nrtsearchservices",
}

CAPS_DROP = [
    "SETPCAP",
    "MKNOD",
    "AUDIT_WRITE",
    "CHOWN",
    "NET_RAW",
    "DAC_OVERRIDE",
    "FOWNER",
    "FSETID",
    "KILL",
    "SETGID",
    "SETUID",
    "NET_BIND_SERVICE",
    "SYS_CHROOT",
    "SETFCAP",
]


class RollbackTypes(Enum):
    AUTOMATIC_SLO_ROLLBACK = "automatic_slo_rollback"
    AUTOMATIC_METRIC_ROLLBACK = "automatic_metric_rollback"
    USER_INITIATED_ROLLBACK = "user_initiated_rollback"


class TimeCacheEntry(TypedDict):
    data: Any
    fetch_time: float


_CacheRetT = TypeVar("_CacheRetT")


class time_cache:
    def __init__(self, ttl: float = 0) -> None:
        self.configs: Dict[Tuple, TimeCacheEntry] = {}
        self.ttl = ttl

    def __call__(self, f: Callable[..., _CacheRetT]) -> Callable[..., _CacheRetT]:
        def cache(*args: Any, **kwargs: Any) -> _CacheRetT:
            if "ttl" in kwargs:
                ttl = kwargs["ttl"]
                del kwargs["ttl"]
            else:
                ttl = self.ttl
            key = args
            for item in kwargs.items():
                key += item
            if (
                (not ttl)
                or (key not in self.configs)
                or (time.time() - self.configs[key]["fetch_time"] > ttl)
            ):
                self.configs[key] = {
                    "data": f(*args, **kwargs),
                    "fetch_time": time.time(),
                }
            return self.configs[key]["data"]

        return cache


_SortDictsT = TypeVar("_SortDictsT", bound=Mapping)


def sort_dicts(dcts: Iterable[_SortDictsT]) -> List[_SortDictsT]:
    def key(dct: _SortDictsT) -> Tuple:
        return tuple(sorted(dct.items()))

    return sorted(dcts, key=key)


class InvalidInstanceConfig(Exception):
    pass


DeployBlacklist = List[Tuple[str, str]]
DeployWhitelist = Optional[Tuple[str, List[str]]]
# The actual config files will have lists, since tuples are not expressible in base YAML, so we define different types
# here to represent that. The getter functions will convert to the safe versions above.
UnsafeDeployBlacklist = Optional[Sequence[Sequence[str]]]
UnsafeDeployWhitelist = Optional[Sequence[Union[str, Sequence[str]]]]


Constraint = Sequence[str]

# e.g. ['GROUP_BY', 'habitat', 2]. Marathon doesn't like that so we'll convert to Constraint later.
UnstringifiedConstraint = Sequence[Union[str, int, float]]

SecurityConfigDict = Dict  # Todo: define me.


class VolumeWithMode(TypedDict):
    mode: str


class DockerVolume(VolumeWithMode):
    hostPath: str
    containerPath: str


class AwsEbsVolume(VolumeWithMode):
    volume_id: str
    fs_type: str
    partition: int
    container_path: str


class PersistentVolume(VolumeWithMode):
    size: int
    container_path: str
    storage_class_name: str


class SecretVolumeItem(TypedDict, total=False):
    key: str
    path: str
    mode: Union[str, int]


class SecretVolume(TypedDict, total=False):
    secret_name: str
    container_path: str
    default_mode: Union[str, int]
    items: List[SecretVolumeItem]


class TronSecretVolume(SecretVolume, total=False):
    secret_volume_name: str


class MonitoringDict(TypedDict, total=False):
    alert_after: Union[str, float]
    check_every: str
    check_oom_events: bool
    component: str
    description: str
    notification_email: Union[str, bool]
    page: bool
    priority: str
    project: str
    realert_every: float
    runbook: str
    slack_channels: Union[str, List[str]]
    tags: List[str]
    team: str
    ticket: bool
    tip: str


class InstanceConfigDict(TypedDict, total=False):
    deploy_group: str
    mem: float
    cpus: float
    disk: float
    cmd: str
    namespace: str
    args: List[str]
    cfs_period_us: float
    cpu_burst_add: float
    cap_add: List
    env: Dict[str, str]
    monitoring: MonitoringDict
    deploy_blacklist: UnsafeDeployBlacklist
    deploy_whitelist: UnsafeDeployWhitelist
    pool: str
    persistent_volumes: List[PersistentVolume]
    role: str
    extra_volumes: List[DockerVolume]
    aws_ebs_volumes: List[AwsEbsVolume]
    secret_volumes: List[SecretVolume]
    security: SecurityConfigDict
    dependencies_reference: str
    dependencies: Dict[str, Dict]
    constraints: List[UnstringifiedConstraint]
    extra_constraints: List[UnstringifiedConstraint]
    net: str
    extra_docker_args: Dict[str, str]
    gpus: int
    branch: str
    iam_role: str
    iam_role_provider: str


class BranchDictV1(TypedDict, total=False):
    docker_image: str
    desired_state: str
    force_bounce: Optional[str]


class BranchDictV2(TypedDict):
    git_sha: str
    docker_image: str
    image_version: Optional[str]
    desired_state: str
    force_bounce: Optional[str]


class DockerParameter(TypedDict):
    key: str
    value: str


KubeContainerResourceRequest = TypedDict(
    "KubeContainerResourceRequest",
    {
        "cpu": float,
        "memory": str,
        "ephemeral-storage": str,
    },
    total=False,
)


def safe_deploy_blacklist(input: UnsafeDeployBlacklist) -> DeployBlacklist:
    return [(t, l) for t, l in input]


def safe_deploy_whitelist(input: UnsafeDeployWhitelist) -> DeployWhitelist:
    try:
        location_type, allowed_values = input
        return cast(str, location_type), cast(List[str], allowed_values)
    except TypeError:
        return None


# For mypy typing
InstanceConfig_T = TypeVar("InstanceConfig_T", bound="InstanceConfig")


class InstanceConfig:
    config_filename_prefix: str

    def __init__(
        self,
        cluster: str,
        instance: str,
        service: str,
        config_dict: InstanceConfigDict,
        branch_dict: Optional[BranchDictV2],
        soa_dir: str = DEFAULT_SOA_DIR,
    ) -> None:
        self.config_dict = config_dict
        self.branch_dict = branch_dict
        self.cluster = cluster
        self.instance = instance
        self.service = service
        self.soa_dir = soa_dir
        self._job_id = compose_job_id(service, instance)
        config_interpolation_keys = ("deploy_group",)
        interpolation_facts = self.__get_interpolation_facts()
        for key in config_interpolation_keys:
            if (
                key in self.config_dict
                and self.config_dict[key] is not None  # type: ignore
            ):
                self.config_dict[key] = self.config_dict[key].format(  # type: ignore
                    **interpolation_facts
                )

    def __repr__(self) -> str:
        return "{!s}({!r}, {!r}, {!r}, {!r}, {!r}, {!r})".format(
            self.__class__.__name__,
            self.service,
            self.instance,
            self.cluster,
            self.config_dict,
            self.branch_dict,
            self.soa_dir,
        )

    def __get_interpolation_facts(self) -> Dict[str, str]:
        return {
            "cluster": self.cluster,
            "instance": self.instance,
            "service": self.service,
        }

    def get_cluster(self) -> str:
        return self.cluster

    def get_namespace(self) -> str:
        """Get namespace from config, default to the value from INSTANCE_TYPE_TO_K8S_NAMESPACE for this instance type, 'paasta' if that isn't defined."""
        return self.config_dict.get(
            "namespace",
            INSTANCE_TYPE_TO_K8S_NAMESPACE.get(self.get_instance_type(), "paasta"),
        )

    def get_instance(self) -> str:
        return self.instance

    def get_service(self) -> str:
        return self.service

    @property
    def job_id(self) -> str:
        return self._job_id

    def get_docker_registry(
        self, system_paasta_config: Optional["SystemPaastaConfig"] = None
    ) -> str:
        return get_service_docker_registry(
            self.service, self.soa_dir, system_config=system_paasta_config
        )

    def get_branch(self) -> str:
        return get_paasta_branch(
            cluster=self.get_cluster(), instance=self.get_instance()
        )

    def get_deploy_group(self) -> str:
        return self.config_dict.get("deploy_group", self.get_branch())

    def get_team(self) -> str:
        return self.config_dict.get("monitoring", {}).get("team", None)

    def get_mem(self) -> float:
        """Gets the memory required from the service's configuration.

        Defaults to 4096 (4G) if no value specified in the config.

        :returns: The amount of memory specified by the config, 4096 if not specified"""
        mem = self.config_dict.get("mem", 4096)
        return mem

    def get_mem_swap(self) -> str:
        """Gets the memory-swap value. This value is passed to the docker
        container to ensure that the total memory limit (memory + swap) is the
        same value as the 'mem' key in soa-configs. Note - this value *has* to
        be >= to the mem key, so we always round up to the closest MB and add
        additional 64MB for the docker executor (See PAASTA-12450).
        """
        mem = self.get_mem()
        mem_swap = int(math.ceil(mem + 64))
        return "%sm" % mem_swap

    def get_cpus(self) -> float:
        """Gets the number of cpus required from the service's configuration.

        Defaults to 1 cpu if no value specified in the config.

        :returns: The number of cpus specified in the config, 1 if not specified"""
        cpus = self.config_dict.get("cpus", 1)
        return cpus

    def get_cpu_burst_add(self) -> float:
        """Returns the number of additional cpus a container is allowed to use.
        Defaults to DEFAULT_CPU_BURST_ADD"""
        return self.config_dict.get("cpu_burst_add", DEFAULT_CPU_BURST_ADD)

    def get_cpu_period(self) -> float:
        """The --cpu-period option to be passed to docker
        Comes from the cfs_period_us configuration option

        :returns: The number to be passed to the --cpu-period docker flag"""
        return self.config_dict.get("cfs_period_us", DEFAULT_CPU_PERIOD)

    def get_cpu_quota(self) -> float:
        """Gets the --cpu-quota option to be passed to docker

        Calculation: (cpus + cpus_burst_add) * cfs_period_us

        :returns: The number to be passed to the --cpu-quota docker flag"""
        cpu_burst_add = self.get_cpu_burst_add()
        return (self.get_cpus() + cpu_burst_add) * self.get_cpu_period()

    def get_extra_docker_args(self) -> Dict[str, str]:
        return self.config_dict.get("extra_docker_args", {})

    def get_cap_add(self) -> Iterable[DockerParameter]:
        """Get the --cap-add options to be passed to docker
        Generated from the cap_add configuration option, which is a list of
        capabilities.

        Example configuration: {'cap_add': ['IPC_LOCK', 'SYS_PTRACE']}

        :returns: A generator of cap_add options to be passed as --cap-add flags"""
        for value in self.config_dict.get("cap_add", []):
            yield {"key": "cap-add", "value": f"{value}"}

    def get_cap_drop(self) -> Iterable[DockerParameter]:
        """Generates --cap-drop options to be passed to docker by default, which
        makes them not able to perform special privilege escalation stuff
        https://docs.docker.com/engine/reference/run/#runtime-privilege-and-linux-capabilities
        """
        for cap in CAPS_DROP:
            yield {"key": "cap-drop", "value": cap}

    def format_docker_parameters(
        self,
        with_labels: bool = True,
        system_paasta_config: Optional["SystemPaastaConfig"] = None,
    ) -> List[DockerParameter]:
        """Formats extra flags for running docker.  Will be added in the format
        `["--%s=%s" % (e['key'], e['value']) for e in list]` to the `docker run` command
        Note: values must be strings

        :param with_labels: Whether to build docker parameters with or without labels
        :returns: A list of parameters to be added to docker run"""
        parameters: List[DockerParameter] = [
            {"key": "memory-swap", "value": self.get_mem_swap()},
            {"key": "cpu-period", "value": "%s" % int(self.get_cpu_period())},
            {"key": "cpu-quota", "value": "%s" % int(self.get_cpu_quota())},
        ]
        if self.use_docker_disk_quota(system_paasta_config=system_paasta_config):
            parameters.append(
                {
                    "key": "storage-opt",
                    "value": f"size={int(self.get_disk() * 1024 * 1024)}",
                }
            )
        if with_labels:
            parameters.extend(
                [
                    {"key": "label", "value": "paasta_service=%s" % self.service},
                    {"key": "label", "value": "paasta_instance=%s" % self.instance},
                ]
            )
        extra_docker_args = self.get_extra_docker_args()
        if extra_docker_args:
            for key, value in extra_docker_args.items():
                parameters.extend([{"key": key, "value": value}])
        parameters.extend(self.get_cap_add())
        parameters.extend(self.get_docker_init())
        parameters.extend(self.get_cap_drop())
        return parameters

    def use_docker_disk_quota(
        self, system_paasta_config: Optional["SystemPaastaConfig"] = None
    ) -> bool:
        if system_paasta_config is None:
            system_paasta_config = load_system_paasta_config()
        return system_paasta_config.get_enforce_disk_quota()

    def get_docker_init(self) -> Iterable[DockerParameter]:
        return [{"key": "init", "value": "true"}]

    def get_disk(self, default: float = 1024) -> float:
        """Gets the amount of disk space in MiB required from the service's configuration.

        Defaults to 1024 (1GiB) if no value is specified in the config.

        :returns: The amount of disk space specified by the config, 1024 MiB if not specified"""
        disk = self.config_dict.get("disk", default)
        return disk

    def get_gpus(self) -> Optional[int]:
        """Gets the number of gpus required from the service's configuration.

        Default to None if no value is specified in the config.

        :returns: The number of gpus specified by the config, 0 if not specified"""
        gpus = self.config_dict.get("gpus", None)
        return gpus

    def get_container_type(self) -> Optional[str]:
        """Get Mesos containerizer type.

        Default to DOCKER if gpus are not used.

        :returns: Mesos containerizer type, DOCKER or MESOS"""
        if self.get_gpus() is not None:
            container_type = "MESOS"
        else:
            container_type = "DOCKER"
        return container_type

    def get_cmd(self) -> Optional[Union[str, List[str]]]:
        """Get the docker cmd specified in the service's configuration.

        Defaults to None if not specified in the config.

        :returns: A string specified in the config, None if not specified"""
        return self.config_dict.get("cmd", None)

    def get_instance_type(self) -> Optional[str]:
        return getattr(self, "config_filename_prefix", None)

    def get_env_dictionary(
        self, system_paasta_config: Optional["SystemPaastaConfig"] = None
    ) -> Dict[str, str]:
        """A dictionary of key/value pairs that represent environment variables
        to be injected to the container environment"""
        env = {
            "PAASTA_SERVICE": self.service,
            "PAASTA_INSTANCE": self.instance,
            "PAASTA_CLUSTER": self.cluster,
            "PAASTA_DEPLOY_GROUP": self.get_deploy_group(),
            "PAASTA_DOCKER_IMAGE": self.get_docker_image(),
            "PAASTA_RESOURCE_CPUS": str(self.get_cpus()),
            "PAASTA_RESOURCE_MEM": str(self.get_mem()),
            "PAASTA_RESOURCE_DISK": str(self.get_disk()),
        }
        if self.get_gpus() is not None:
            env["PAASTA_RESOURCE_GPUS"] = str(self.get_gpus())
        try:
            env["PAASTA_GIT_SHA"] = get_git_sha_from_dockerurl(
                self.get_docker_url(system_paasta_config=system_paasta_config)
            )
        except Exception:
            pass
        image_version = self.get_image_version()
        if image_version is not None:
            env["PAASTA_IMAGE_VERSION"] = image_version
        team = self.get_team()
        if team:
            env["PAASTA_MONITORING_TEAM"] = team
        instance_type = self.get_instance_type()
        if instance_type:
            env["PAASTA_INSTANCE_TYPE"] = instance_type
        user_env = self.config_dict.get("env", {})
        env.update(user_env)
        return {str(k): str(v) for (k, v) in env.items()}

    def get_env(
        self, system_paasta_config: Optional["SystemPaastaConfig"] = None
    ) -> Dict[str, str]:
        """Basic get_env that simply returns the basic env, other classes
        might need to override this getter for more implementation-specific
        env getting"""
        return self.get_env_dictionary(system_paasta_config=system_paasta_config)

    def get_args(self) -> Optional[List[str]]:
        """Get the docker args specified in the service's configuration.

        If not specified in the config and if cmd is not specified, defaults to an empty array.
        If not specified in the config but cmd is specified, defaults to null.
        If specified in the config and if cmd is also specified, throws an exception. Only one may be specified.

        :param service_config: The service instance's configuration dictionary
        :returns: An array of args specified in the config,
            ``[]`` if not specified and if cmd is not specified,
            otherwise None if not specified but cmd is specified"""
        if self.get_cmd() is None:
            return self.config_dict.get("args", [])
        else:
            args = self.config_dict.get("args", None)
            if args is None:
                return args
            else:
                # TODO validation stuff like this should be moved into a check_*
                raise InvalidInstanceConfig(
                    "Instance configuration can specify cmd or args, but not both."
                )

    def get_monitoring(self) -> MonitoringDict:
        """Get monitoring overrides defined for the given instance"""
        return self.config_dict.get("monitoring", {})

    def get_deploy_constraints(
        self,
        blacklist: DeployBlacklist,
        whitelist: DeployWhitelist,
        system_deploy_blacklist: DeployBlacklist,
        system_deploy_whitelist: DeployWhitelist,
    ) -> List[Constraint]:
        """Return the combination of deploy_blacklist and deploy_whitelist
        as a list of constraints.
        """
        return (
            deploy_blacklist_to_constraints(blacklist)
            + deploy_whitelist_to_constraints(whitelist)
            + deploy_blacklist_to_constraints(system_deploy_blacklist)
            + deploy_whitelist_to_constraints(system_deploy_whitelist)
        )

    def get_deploy_blacklist(self) -> DeployBlacklist:
        """The deploy blacklist is a list of lists, where the lists indicate
        which locations the service should not be deployed"""
        return safe_deploy_blacklist(self.config_dict.get("deploy_blacklist", []))

    def get_deploy_whitelist(self) -> DeployWhitelist:
        """The deploy whitelist is a tuple of (location_type, [allowed value, allowed value, ...]).
        To have tasks scheduled on it, a host must be covered by the deploy whitelist (if present) and not excluded by
        the deploy blacklist."""

        return safe_deploy_whitelist(self.config_dict.get("deploy_whitelist"))

    def get_docker_image(self) -> str:
        """Get the docker image name (with tag) for a given service branch from
        a generated deployments.json file."""
        if self.branch_dict is not None:
            return self.branch_dict["docker_image"]
        else:
            return ""

    def get_image_version(self) -> Optional[str]:
        """Get additional information identifying the Docker image from a
        generated deployments.json file."""
        if self.branch_dict is not None and "image_version" in self.branch_dict:
            return self.branch_dict["image_version"]
        else:
            return None

    def get_docker_url(
        self, system_paasta_config: Optional["SystemPaastaConfig"] = None
    ) -> str:
        """Compose the docker url.
        :returns: '<registry_uri>/<docker_image>'
        """
        registry_uri = self.get_docker_registry(
            system_paasta_config=system_paasta_config
        )
        docker_image = self.get_docker_image()
        if not docker_image:
            raise NoDockerImageError(
                "Docker url not available because there is no docker_image"
            )
        docker_url = f"{registry_uri}/{docker_image}"
        return docker_url

    def get_desired_state(self) -> str:
        """Get the desired state (either 'start' or 'stop') for a given service
        branch from a generated deployments.json file."""
        if self.branch_dict is not None:
            return self.branch_dict["desired_state"]
        else:
            return "start"

    def get_force_bounce(self) -> Optional[str]:
        """Get the force_bounce token for a given service branch from a generated
        deployments.json file. This is a token that, when changed, indicates that
        the instance should be recreated and bounced, even if no other
        parameters have changed. This may be None or a string, generally a
        timestamp.
        """
        if self.branch_dict is not None:
            return self.branch_dict["force_bounce"]
        else:
            return None

    def check_cpus(self) -> Tuple[bool, str]:
        cpus = self.get_cpus()
        if cpus is not None:
            if not isinstance(cpus, (float, int)):
                return (
                    False,
                    'The specified cpus value "%s" is not a valid float or int.' % cpus,
                )
        return True, ""

    def check_mem(self) -> Tuple[bool, str]:
        mem = self.get_mem()
        if mem is not None:
            if not isinstance(mem, (float, int)):
                return (
                    False,
                    'The specified mem value "%s" is not a valid float or int.' % mem,
                )
        return True, ""

    def check_disk(self) -> Tuple[bool, str]:
        disk = self.get_disk()
        if disk is not None:
            if not isinstance(disk, (float, int)):
                return (
                    False,
                    'The specified disk value "%s" is not a valid float or int.' % disk,
                )
        return True, ""

    def check_security(self) -> Tuple[bool, str]:
        security = self.config_dict.get("security")
        if security is None:
            return True, ""

        inbound_firewall = security.get("inbound_firewall")
        outbound_firewall = security.get("outbound_firewall")

        if inbound_firewall is None and outbound_firewall is None:
            return True, ""

        if inbound_firewall is not None and inbound_firewall not in (
            "allow",
            "reject",
        ):
            return (
                False,
                'Unrecognized inbound_firewall value "%s"' % inbound_firewall,
            )

        if outbound_firewall is not None and outbound_firewall not in (
            "block",
            "monitor",
        ):
            return (
                False,
                'Unrecognized outbound_firewall value "%s"' % outbound_firewall,
            )

        unknown_keys = set(security.keys()) - {
            "inbound_firewall",
            "outbound_firewall",
        }
        if unknown_keys:
            return (
                False,
                'Unrecognized items in security dict of service config: "%s"'
                % ",".join(unknown_keys),
            )

        return True, ""

    def check_dependencies_reference(self) -> Tuple[bool, str]:
        dependencies_reference = self.config_dict.get("dependencies_reference")
        if dependencies_reference is None:
            return True, ""

        dependencies = self.config_dict.get("dependencies")
        if dependencies is None:
            return (
                False,
                'dependencies_reference "%s" declared but no dependencies found'
                % dependencies_reference,
            )

        if dependencies_reference not in dependencies:
            return (
                False,
                'dependencies_reference "%s" not found in dependencies dictionary'
                % dependencies_reference,
            )

        return True, ""

    def check(self, param: str) -> Tuple[bool, str]:
        check_methods = {
            "cpus": self.check_cpus,
            "mem": self.check_mem,
            "security": self.check_security,
            "dependencies_reference": self.check_dependencies_reference,
            "deploy_group": self.check_deploy_group,
        }
        check_method = check_methods.get(param)
        if check_method is not None:
            return check_method()
        else:
            return (
                False,
                'Your service config specifies "%s", an unsupported parameter.' % param,
            )

    def validate(
        self,
        params: Optional[List[str]] = None,
    ) -> List[str]:
        if params is None:
            params = [
                "cpus",
                "mem",
                "security",
                "dependencies_reference",
                "deploy_group",
            ]
        error_msgs = []
        for param in params:
            check_passed, check_msg = self.check(param)
            if not check_passed:
                error_msgs.append(check_msg)
        return error_msgs

    def check_deploy_group(self) -> Tuple[bool, str]:
        deploy_group = self.get_deploy_group()
        if deploy_group is not None:
            pipeline_deploy_groups = get_pipeline_deploy_groups(
                service=self.service, soa_dir=self.soa_dir
            )
            if deploy_group not in pipeline_deploy_groups:
                return (
                    False,
                    f"{self.service}.{self.instance} uses deploy_group {deploy_group}, but it is not deploy.yaml",
                )  # noqa: E501
        return True, ""

    def get_extra_volumes(self) -> List[DockerVolume]:
        """Extra volumes are a specially formatted list of dictionaries that should
        be bind mounted in a container The format of the dictionaries should
        conform to the `Mesos container volumes spec
        <https://mesosphere.github.io/marathon/docs/native-docker.html>`_"""
        return self.config_dict.get("extra_volumes", [])

    def get_aws_ebs_volumes(self) -> List[AwsEbsVolume]:
        return self.config_dict.get("aws_ebs_volumes", [])

    def get_secret_volumes(self) -> List[SecretVolume]:
        return self.config_dict.get("secret_volumes", [])

    def get_iam_role(self) -> str:
        return self.config_dict.get("iam_role", "")

    def get_iam_role_provider(self) -> str:
        return self.config_dict.get("iam_role_provider", "kiam")

    def get_role(self) -> Optional[str]:
        """Which mesos role of nodes this job should run on."""
        return self.config_dict.get("role")

    def get_pool(self) -> str:
        """Which pool of nodes this job should run on. This can be used to mitigate noisy neighbors, by putting
        particularly noisy or noise-sensitive jobs into different pools.

        This is implemented with an attribute "pool" on each mesos slave and by adding a constraint or node selector.

        Eventually this may be implemented with Mesos roles, once a framework can register under multiple roles.

        :returns: the "pool" attribute in your config dict, or the string "default" if not specified."""
        return self.config_dict.get("pool", "default")

    def get_pool_constraints(self) -> List[Constraint]:
        pool = self.get_pool()
        return [["pool", "LIKE", pool]]

    def get_constraints(self) -> Optional[List[Constraint]]:
        return stringify_constraints(self.config_dict.get("constraints", None))

    def get_extra_constraints(self) -> List[Constraint]:
        return stringify_constraints(self.config_dict.get("extra_constraints", []))

    def get_net(self) -> str:
        """
        :returns: the docker networking mode the container should be started with.
        """
        return self.config_dict.get("net", "bridge")

    def get_volumes(self, system_volumes: Sequence[DockerVolume]) -> List[DockerVolume]:
        volumes = list(system_volumes) + list(self.get_extra_volumes())
        return _reorder_docker_volumes(volumes)

    def get_persistent_volumes(self) -> Sequence[PersistentVolume]:
        return self.config_dict.get("persistent_volumes", [])

    def get_dependencies_reference(self) -> Optional[str]:
        """Get the reference to an entry in dependencies.yaml

        Defaults to None if not specified in the config.

        :returns: A string specified in the config, None if not specified"""
        return self.config_dict.get("dependencies_reference")

    def get_dependencies(self) -> Optional[Dict]:
        """Get the contents of the dependencies_dict pointed to by the dependency_reference or
        'main' if no dependency_reference exists

        Defaults to None if not specified in the config.

        :returns: A list of dictionaries specified in the dependencies_dict, None if not specified"""
        dependencies = self.config_dict.get("dependencies")
        if not dependencies:
            return None
        dependency_ref = self.get_dependencies_reference() or "main"
        return dependencies.get(dependency_ref)

    def get_inbound_firewall(self) -> Optional[str]:
        """Return 'allow', 'reject', or None as configured in security->inbound_firewall
        Defaults to None if not specified in the config

        Setting this to a value other than `allow` is uncommon, as doing so will restrict the
        availability of your service. The only other supported value is `reject` currently,
        which will reject all remaining inbound traffic to the service port after all other rules.

        This option exists primarily for sensitive services that wish to opt into this functionality.

        :returns: A string specified in the config, None if not specified"""
        security = self.config_dict.get("security")
        if not security:
            return None
        return security.get("inbound_firewall")

    def get_outbound_firewall(self) -> Optional[str]:
        """Return 'block', 'monitor', or None as configured in security->outbound_firewall

        Defaults to None if not specified in the config

        :returns: A string specified in the config, None if not specified"""
        security = self.config_dict.get("security")
        if not security:
            return None
        return security.get("outbound_firewall")

    def __eq__(self, other: Any) -> bool:
        if isinstance(other, type(self)):
            return (
                self.config_dict == other.config_dict
                and self.branch_dict == other.branch_dict
                and self.cluster == other.cluster
                and self.instance == other.instance
                and self.service == other.service
            )
        else:
            return False


def stringify_constraint(usc: UnstringifiedConstraint) -> Constraint:
    return [str(x) for x in usc]


def stringify_constraints(
    uscs: Optional[List[UnstringifiedConstraint]],
) -> List[Constraint]:
    if uscs is None:
        return None
    return [stringify_constraint(usc) for usc in uscs]


@time_cache(ttl=60)
def validate_service_instance(
    service: str, instance: str, cluster: str, soa_dir: str
) -> str:
    possibilities: List[str] = []
    for instance_type in INSTANCE_TYPES:
        sis = get_service_instance_list(
            service=service,
            cluster=cluster,
            instance_type=instance_type,
            soa_dir=soa_dir,
        )
        if (service, instance) in sis:
            return instance_type
        possibilities.extend(si[1] for si in sis)
    else:
        suggestions = suggest_possibilities(word=instance, possibilities=possibilities)
        raise NoConfigurationForServiceError(
            f"Error: {compose_job_id(service, instance)} doesn't look like it has been configured "
            f"to run on the {cluster} cluster.{suggestions}"
        )


_ComposeRetT = TypeVar("_ComposeRetT")
_ComposeInnerRetT = TypeVar("_ComposeInnerRetT")


def compose(
    func_one: Callable[[_ComposeInnerRetT], _ComposeRetT],
    func_two: Callable[..., _ComposeInnerRetT],
) -> Callable[..., _ComposeRetT]:
    def composed(*args: Any, **kwargs: Any) -> _ComposeRetT:
        return func_one(func_two(*args, **kwargs))

    return composed


class PaastaColors:

    """Collection of static variables and methods to assist in coloring text."""

    # ANSI color codes
    BLUE = "\033[34m"
    BOLD = "\033[1m"
    CYAN = "\033[36m"
    DEFAULT = "\033[0m"
    GREEN = "\033[32m"
    GREY = "\033[38;5;242m"
    MAGENTA = "\033[35m"
    RED = "\033[31m"
    YELLOW = "\033[33m"

    @staticmethod
    def bold(text: str) -> str:
        """Return bolded text.

        :param text: a string
        :return: text color coded with ANSI bold
        """
        return PaastaColors.color_text(PaastaColors.BOLD, text)

    @staticmethod
    def blue(text: str) -> str:
        """Return text that can be printed blue.

        :param text: a string
        :return: text color coded with ANSI blue
        """
        return PaastaColors.color_text(PaastaColors.BLUE, text)

    @staticmethod
    def green(text: str) -> str:
        """Return text that can be printed green.

        :param text: a string
        :return: text color coded with ANSI green"""
        return PaastaColors.color_text(PaastaColors.GREEN, text)

    @staticmethod
    def red(text: str) -> str:
        """Return text that can be printed red.

        :param text: a string
        :return: text color coded with ANSI red"""
        return PaastaColors.color_text(PaastaColors.RED, text)

    @staticmethod
    def magenta(text: str) -> str:
        """Return text that can be printed magenta.

        :param text: a string
        :return: text color coded with ANSI magenta"""
        return PaastaColors.color_text(PaastaColors.MAGENTA, text)

    @staticmethod
    def color_text(color: str, text: str) -> str:
        """Return text that can be printed color.

        :param color: ANSI color code
        :param text: a string
        :return: a string with ANSI color encoding"""

        if os.getenv("NO_COLOR", "0") == "1":
            return text

        # any time text returns to default, we want to insert our color.
        replaced = text.replace(PaastaColors.DEFAULT, PaastaColors.DEFAULT + color)
        # then wrap the beginning and end in our color/default.
        return color + replaced + PaastaColors.DEFAULT

    @staticmethod
    def cyan(text: str) -> str:
        """Return text that can be printed cyan.

        :param text: a string
        :return: text color coded with ANSI cyan"""
        return PaastaColors.color_text(PaastaColors.CYAN, text)

    @staticmethod
    def yellow(text: str) -> str:
        """Return text that can be printed yellow.

        :param text: a string
        :return: text color coded with ANSI yellow"""
        return PaastaColors.color_text(PaastaColors.YELLOW, text)

    @staticmethod
    def grey(text: str) -> str:
        return PaastaColors.color_text(PaastaColors.GREY, text)

    @staticmethod
    def default(text: str) -> str:
        return PaastaColors.color_text(PaastaColors.DEFAULT, text)


LOG_COMPONENTS: Mapping[str, Mapping[str, Any]] = OrderedDict(
    [
        (
            "build",
            {
                "color": PaastaColors.blue,
                "help": (
                    "Logs for pre-deployment steps, such as itests, "
                    "image building, and security checks."
                ),
                "source_env": "devc",
            },
        ),
        (
            "deploy",
            {
                "color": PaastaColors.cyan,
                "help": (
                    "Logs for deployment steps and actions, such as "
                    "bouncing, start/stop/restart, and instance cleanup."
                ),
                "additional_source_envs": ["devc"],
            },
        ),
        (
            "monitoring",
            {
                "color": PaastaColors.green,
                "help": "Logs from Sensu checks for the service",
            },
        ),
        (
            "marathon",
            {
                "color": PaastaColors.magenta,
                "help": "Logs from Marathon for the service (deprecated).",
            },
        ),
        (
            "app_output",
            {
                "color": compose(PaastaColors.yellow, PaastaColors.bold),
                "help": (
                    "Stderr and stdout from a service's running processes. "
                    "Alias for both the stdout and stderr components."
                ),
            },
        ),
        (
            "stdout",
            {
                "color": PaastaColors.yellow,
                "help": "Stdout from a service's running processes.",
            },
        ),
        (
            "stderr",
            {
                "color": PaastaColors.yellow,
                "help": "Stderr from a service's running processes.",
            },
        ),
        (
            "security",
            {
                "color": PaastaColors.red,
                "help": "Logs from security-related services such as firewall monitoring",
            },
        ),
        ("oom", {"color": PaastaColors.red, "help": "Kernel OOM events."}),
        (
            "task_lifecycle",
            {
                "color": PaastaColors.bold,
                "help": "Logs that tell you about task startup, failures, healthchecks, etc.",
            },
        ),
        # I'm leaving these planned components here since they provide some hints
        # about where we want to go. See PAASTA-78.
        #
        # But I'm commenting them out so they don't delude users into believing we
        # can expose logs that we cannot actually expose. See PAASTA-927.
        #
        # ('app_request', {
        #     'color': PaastaColors.bold,
        #     'help': 'The request log for the service. Defaults to "service_NAME_requests"',
        #     'command': 'scribe_reader -e ENV -f service_example_happyhour_requests',
        # }),
        # ('app_errors', {
        #     'color': PaastaColors.red,
        #     'help': 'Application error log, defaults to "stream_service_NAME_errors"',
        #     'command': 'scribe_reader -e ENV -f stream_service_SERVICE_errors',
        # }),
        # ('lb_requests', {
        #     'color': PaastaColors.bold,
        #     'help': 'All requests from Smartstack haproxy',
        #     'command': 'NA - TODO: SRV-1130',
        # }),
        # ('lb_errors', {
        #     'color': PaastaColors.red,
        #     'help': 'Logs from Smartstack haproxy that have 400-500 error codes',
        #     'command': 'scribereader -e ENV -f stream_service_errors | grep SERVICE.instance',
        # }),
    ]
)


class NoSuchLogComponent(Exception):
    pass


def validate_log_component(component: str) -> bool:
    if component in LOG_COMPONENTS.keys():
        return True
    else:
        raise NoSuchLogComponent


def get_git_url(service: str, soa_dir: str = DEFAULT_SOA_DIR) -> str:
    """Get the git url for a service. Assumes that the service's
    repo matches its name, and that it lives in services- i.e.
    if this is called with the string 'test', the returned
    url will be git@github.yelpcorp.com:services/test.

    :param service: The service name to get a URL for
    :returns: A git url to the service's repository"""
    general_config = service_configuration_lib.read_service_configuration(
        service, soa_dir=soa_dir
    )
    # TODO: PAASTA-16927: get this from system config `.git_config`
    default_location = format_git_url(
        "git", "github.yelpcorp.com", f"services/{service}"
    )
    return general_config.get("git_url", default_location)


def format_git_url(git_user: str, git_server: str, repo_name: str) -> str:
    return f"{git_user}@{git_server}:{repo_name}"


def get_service_docker_registry(
    service: str,
    soa_dir: str = DEFAULT_SOA_DIR,
    system_config: Optional["SystemPaastaConfig"] = None,
) -> str:
    if service is None:
        raise NotImplementedError('"None" is not a valid service')
    service_configuration = service_configuration_lib.read_service_configuration(
        service, soa_dir
    )
    try:
        return service_configuration["docker_registry"]
    except KeyError:
        if not system_config:
            system_config = load_system_paasta_config()
        return system_config.get_system_docker_registry()


class NoSuchLogLevel(Exception):
    pass


class LogWriterConfig(TypedDict):
    driver: str
    options: Dict


class LogReaderConfig(TypedDict):
    driver: str
    options: Dict


# The active log writer.
_log_writer = None
# The map of name -> LogWriter subclasses, used by configure_log.
_log_writer_classes = {}


class LogWriter:
    def __init__(self, **kwargs: Any) -> None:
        pass

    def log(
        self,
        service: str,
        line: str,
        component: str,
        level: str = DEFAULT_LOGLEVEL,
        cluster: str = ANY_CLUSTER,
        instance: str = ANY_INSTANCE,
    ) -> None:
        raise NotImplementedError()

    def log_audit(
        self,
        user: str,
        host: str,
        action: str,
        action_details: dict = None,
        service: str = None,
        cluster: str = ANY_CLUSTER,
        instance: str = ANY_INSTANCE,
    ) -> None:
        raise NotImplementedError()


_LogWriterTypeT = TypeVar("_LogWriterTypeT", bound=Type[LogWriter])


def register_log_writer(name: str) -> Callable[[_LogWriterTypeT], _LogWriterTypeT]:
    """Returns a decorator that registers that log writer class at a given name
    so get_log_writer_class can find it."""

    def outer(log_writer_class: _LogWriterTypeT) -> _LogWriterTypeT:
        _log_writer_classes[name] = log_writer_class
        return log_writer_class

    return outer


def get_log_writer_class(name: str) -> Type[LogWriter]:
    return _log_writer_classes[name]


def list_log_writers() -> Iterable[str]:
    return _log_writer_classes.keys()


def configure_log() -> None:
    """We will log to the yocalhost binded scribe."""
    log_writer_config = load_system_paasta_config().get_log_writer()
    global _log_writer
    LogWriterClass = get_log_writer_class(log_writer_config["driver"])
    _log_writer = LogWriterClass(**log_writer_config.get("options", {}))


def _log(
    service: str,
    line: str,
    component: str,
    level: str = DEFAULT_LOGLEVEL,
    cluster: str = ANY_CLUSTER,
    instance: str = ANY_INSTANCE,
) -> None:
    if _log_writer is None:
        configure_log()
    return _log_writer.log(
        service=service,
        line=line,
        component=component,
        level=level,
        cluster=cluster,
        instance=instance,
    )


def _log_audit(
    action: str,
    action_details: dict = None,
    service: str = None,
    cluster: str = ANY_CLUSTER,
    instance: str = ANY_INSTANCE,
) -> None:
    if _log_writer is None:
        configure_log()

    user = get_username()
    host = get_hostname()

    return _log_writer.log_audit(
        user=user,
        host=host,
        action=action,
        action_details=action_details,
        service=service,
        cluster=cluster,
        instance=instance,
    )


def _now() -> str:
    return datetime.datetime.utcnow().isoformat()


def remove_ansi_escape_sequences(line: str) -> str:
    """Removes ansi escape sequences from the given line."""
    return no_escape.sub("", line)


def format_log_line(
    level: str,
    cluster: str,
    service: str,
    instance: str,
    component: str,
    line: str,
    timestamp: str = None,
) -> str:
    """Accepts a string 'line'.

    Returns an appropriately-formatted dictionary which can be serialized to
    JSON for logging and which contains 'line'.
    """

    validate_log_component(component)
    if not timestamp:
        timestamp = _now()
    line = remove_ansi_escape_sequences(line.strip())
    message = json.dumps(
        {
            "timestamp": timestamp,
            "level": level,
            "cluster": cluster,
            "service": service,
            "instance": instance,
            "component": component,
            "message": line,
        },
        sort_keys=True,
    )
    return message


def format_audit_log_line(
    cluster: str,
    instance: str,
    user: str,
    host: str,
    action: str,
    action_details: dict = None,
    service: str = None,
    timestamp: str = None,
) -> str:
    """Accepts:

        * a string 'user' describing the user that initiated the action
        * a string 'host' describing the server where the user initiated the action
        * a string 'action' describing an action performed by paasta_tools
        * a dict 'action_details' optional information about the action

    Returns an appropriately-formatted dictionary which can be serialized to
    JSON for logging and which contains details about an action performed on
    a service/instance.
    """
    if not timestamp:
        timestamp = _now()
    if not action_details:
        action_details = {}

    message = json.dumps(
        {
            "timestamp": timestamp,
            "cluster": cluster,
            "service": service,
            "instance": instance,
            "user": user,
            "host": host,
            "action": action,
            "action_details": action_details,
        },
        sort_keys=True,
    )
    return message


def get_log_name_for_service(service: str, prefix: str = None) -> str:
    if prefix:
        return f"stream_paasta_{prefix}_{service}"
    return "stream_paasta_%s" % service


try:
    import clog

    # Somehow clog turns on DeprecationWarnings, so we need to disable them
    # again after importing it.
    warnings.filterwarnings("ignore", category=DeprecationWarning)

    class CLogWriter(LogWriter):
        def __init__(self, **kwargs: Any):
            clog.config.configure(**kwargs)

        def log(
            self,
            service: str,
            line: str,
            component: str,
            level: str = DEFAULT_LOGLEVEL,
            cluster: str = ANY_CLUSTER,
            instance: str = ANY_INSTANCE,
        ) -> None:
            """This expects someone (currently the paasta cli main()) to have already
            configured the log object. We'll just write things to it.
            """
            if level == "event":
                print(f"[service {service}] {line}", file=sys.stdout)
            elif level == "debug":
                print(f"[service {service}] {line}", file=sys.stderr)
            else:
                raise NoSuchLogLevel
            log_name = get_log_name_for_service(service)
            formatted_line = format_log_line(
                level, cluster, service, instance, component, line
            )
            clog.log_line(log_name, formatted_line)

        def log_audit(
            self,
            user: str,
            host: str,
            action: str,
            action_details: dict = None,
            service: str = None,
            cluster: str = ANY_CLUSTER,
            instance: str = ANY_INSTANCE,
        ) -> None:
            log_name = AUDIT_LOG_STREAM
            formatted_line = format_audit_log_line(
                user=user,
                host=host,
                action=action,
                action_details=action_details,
                service=service,
                cluster=cluster,
                instance=instance,
            )
            clog.log_line(log_name, formatted_line)

    @register_log_writer("monk")
    class MonkLogWriter(CLogWriter):
        def __init__(
            self,
            monk_host: str = "169.254.255.254",
            monk_port: int = 1473,
            monk_disable: bool = False,
            **kwargs: Any,
        ) -> None:
            super().__init__(
                monk_host=monk_host,
                monk_port=monk_port,
                monk_disable=monk_disable,
            )

    @register_log_writer("scribe")
    class ScribeLogWriter(CLogWriter):
        def __init__(
            self,
            scribe_host: str = "169.254.255.254",
            scribe_port: int = 1463,
            scribe_disable: bool = False,
            **kwargs: Any,
        ) -> None:
            super().__init__(
                scribe_host=scribe_host,
                scribe_port=scribe_port,
                scribe_disable=scribe_disable,
            )

except ImportError:
    warnings.warn("clog is unavailable")


@register_log_writer("null")
class NullLogWriter(LogWriter):
    """A LogWriter class that doesn't do anything. Primarily useful for integration tests where we don't care about
    logs."""

    def __init__(self, **kwargs: Any) -> None:
        pass

    def log(
        self,
        service: str,
        line: str,
        component: str,
        level: str = DEFAULT_LOGLEVEL,
        cluster: str = ANY_CLUSTER,
        instance: str = ANY_INSTANCE,
    ) -> None:
        pass

    def log_audit(
        self,
        user: str,
        host: str,
        action: str,
        action_details: dict = None,
        service: str = None,
        cluster: str = ANY_CLUSTER,
        instance: str = ANY_INSTANCE,
    ) -> None:
        pass


@contextlib.contextmanager
def _empty_context() -> Iterator[None]:
    yield


_AnyIO = Union[io.IOBase, IO]


@register_log_writer("file")
class FileLogWriter(LogWriter):
    def __init__(
        self,
        path_format: str,
        mode: str = "a+",
        line_delimiter: str = "\n",
        flock: bool = False,
    ) -> None:
        self.path_format = path_format
        self.mode = mode
        self.flock = flock
        self.line_delimiter = line_delimiter

    def maybe_flock(self, fd: _AnyIO) -> ContextManager:
        if self.flock:
            # https://github.com/python/typeshed/issues/1548
            return flock(fd)
        else:
            return _empty_context()

    def format_path(
        self, service: str, component: str, level: str, cluster: str, instance: str
    ) -> str:
        return self.path_format.format(
            service=service,
            component=component,
            level=level,
            cluster=cluster,
            instance=instance,
        )

    def _log_message(self, path: str, message: str) -> None:
        # We use io.FileIO here because it guarantees that write() is implemented with a single write syscall,
        # and on Linux, writes to O_APPEND files with a single write syscall are atomic.
        #
        # https://docs.python.org/2/library/io.html#io.FileIO
        # http://article.gmane.org/gmane.linux.kernel/43445

        try:
            with io.FileIO(path, mode=self.mode, closefd=True) as f:
                with self.maybe_flock(f):
                    f.write(message.encode("UTF-8"))
        except IOError as e:
            print(
                "Could not log to {}: {}: {} -- would have logged: {}".format(
                    path, type(e).__name__, str(e), message
                ),
                file=sys.stderr,
            )

    def log(
        self,
        service: str,
        line: str,
        component: str,
        level: str = DEFAULT_LOGLEVEL,
        cluster: str = ANY_CLUSTER,
        instance: str = ANY_INSTANCE,
    ) -> None:
        path = self.format_path(service, component, level, cluster, instance)
        to_write = "{}{}".format(
            format_log_line(level, cluster, service, instance, component, line),
            self.line_delimiter,
        )

        self._log_message(path, to_write)

    def log_audit(
        self,
        user: str,
        host: str,
        action: str,
        action_details: dict = None,
        service: str = None,
        cluster: str = ANY_CLUSTER,
        instance: str = ANY_INSTANCE,
    ) -> None:
        path = self.format_path(AUDIT_LOG_STREAM, "", "", cluster, instance)
        formatted_line = format_audit_log_line(
            user=user,
            host=host,
            action=action,
            action_details=action_details,
            service=service,
            cluster=cluster,
            instance=instance,
        )

        to_write = f"{formatted_line}{self.line_delimiter}"

        self._log_message(path, to_write)


@contextlib.contextmanager
def flock(fd: _AnyIO) -> Iterator[None]:
    try:
        fcntl.flock(fd.fileno(), fcntl.LOCK_EX)
        yield
    finally:
        fcntl.flock(fd.fileno(), fcntl.LOCK_UN)


@contextlib.contextmanager
def timed_flock(fd: _AnyIO, seconds: int = 1) -> Iterator[None]:
    """Attempt to grab an exclusive flock with a timeout. Uses Timeout, so will
    raise a TimeoutError if `seconds` elapses before the flock can be obtained
    """
    # We don't want to wrap the user code in the timeout, just the flock grab
    flock_context = flock(fd)
    with Timeout(seconds=seconds):
        flock_context.__enter__()
    try:
        yield
    finally:
        flock_context.__exit__(*sys.exc_info())


def _timeout(process: Popen) -> None:
    """Helper function for _run. It terminates the process.
    Doesn't raise OSError, if we try to terminate a non-existing
    process as there can be a very small window between poll() and kill()
    """
    if process.poll() is None:
        try:
            # sending SIGKILL to the process
            process.kill()
        except OSError as e:
            # No such process error
            # The process could have been terminated meanwhile
            if e.errno != errno.ESRCH:
                raise


class PaastaNotConfiguredError(Exception):
    pass


class NoConfigurationForServiceError(Exception):
    pass


def get_readable_files_in_glob(glob: str, path: str) -> List[str]:
    """
    Returns a sorted list of files that are readable in an input glob by recursively searching a path
    """
    globbed_files = []
    for root, dirs, files in os.walk(path):
        for f in files:
            fn = os.path.join(root, f)
            if os.path.isfile(fn) and os.access(fn, os.R_OK) and fnmatch(fn, glob):
                globbed_files.append(fn)
    return sorted(globbed_files)


class ClusterAutoscalingResource(TypedDict):
    type: str
    id: str
    region: str
    pool: str
    min_capacity: int
    max_capacity: int


IdToClusterAutoscalingResourcesDict = Dict[str, ClusterAutoscalingResource]


class ResourcePoolSettings(TypedDict):
    target_utilization: float
    drain_timeout: int


PoolToResourcePoolSettingsDict = Dict[str, ResourcePoolSettings]


class MarathonConfigDict(TypedDict, total=False):
    user: str
    password: str
    url: List[str]


class LocalRunConfig(TypedDict, total=False):
    default_cluster: str


class RemoteRunConfig(TypedDict, total=False):
    default_role: str


class SparkRunConfig(TypedDict, total=False):
    default_cluster: str
    default_pool: str


class PaastaNativeConfig(TypedDict, total=False):
    principal: str
    secret: str


ExpectedSlaveAttributes = List[Dict[str, Any]]


class KubeKindDict(TypedDict, total=False):
    singular: str
    plural: str


class KubeCustomResourceDict(TypedDict, total=False):
    version: str
    file_prefix: str
    kube_kind: KubeKindDict
    group: str


class KubeStateMetricsCollectorConfigDict(TypedDict, total=False):
    unaggregated_metrics: List[str]
    summed_metric_to_group_keys: Dict[str, List[str]]
    label_metric_to_label_key: Dict[str, List[str]]
    label_renames: Dict[str, str]


class SystemPaastaConfigDict(TypedDict, total=False):
    allowed_pools: Dict[str, List[str]]
    api_endpoints: Dict[str, str]
    api_profiling_config: Dict
    auth_certificate_ttl: str
    auto_config_instance_types_enabled: Dict[str, bool]
    auto_hostname_unique_size: int
    boost_regions: List[str]
    cluster_autoscaler_max_decrease: float
    cluster_autoscaler_max_increase: float
    cluster_autoscaling_draining_enabled: bool
    cluster_autoscaling_resources: IdToClusterAutoscalingResourcesDict
    cluster_boost_enabled: bool
    cluster_fqdn_format: str
    clusters: Sequence[str]
    cluster: str
    cr_owners: Dict[str, str]
    dashboard_links: Dict[str, Dict[str, str]]
    default_push_groups: List
    default_should_run_uwsgi_exporter_sidecar: bool
    deploy_blacklist: UnsafeDeployBlacklist
    deployd_big_bounce_deadline: float
    deployd_log_level: str
    deployd_maintenance_polling_frequency: int
    deployd_max_service_instance_failures: int
    deployd_metrics_provider: str
    deployd_number_workers: int
    deployd_startup_bounce_deadline: float
    deployd_startup_oracle_enabled: bool
    deployd_use_zk_queue: bool
    deployd_worker_failure_backoff_factor: int
    deploy_whitelist: UnsafeDeployWhitelist
    disabled_watchers: List
    dockercfg_location: str
    docker_registry: str
    enable_client_cert_auth: bool
    enable_nerve_readiness_check: bool
    enable_envoy_readiness_check: bool
    enforce_disk_quota: bool
    envoy_admin_domain_name: str
    envoy_admin_endpoint_format: str
    envoy_nerve_readiness_check_script: List[str]
    envoy_readiness_check_script: List[str]
    expected_slave_attributes: ExpectedSlaveAttributes
    filter_bogus_mesos_cputime_enabled: bool
    fsm_template: str
    git_config: Dict
    hacheck_sidecar_image_url: str
    hacheck_sidecar_volumes: List[DockerVolume]
    kubernetes_add_registration_labels: bool
    kubernetes_custom_resources: List[KubeCustomResourceDict]
    kubernetes_use_hacheck_sidecar: bool
    ldap_host: str
    ldap_reader_password: str
    ldap_reader_username: str
    ldap_search_base: str
    ldap_search_ou: str
    local_run_config: LocalRunConfig
    log_reader: LogReaderConfig
    log_writer: LogWriterConfig
    maintenance_resource_reservation_enabled: bool
    marathon_servers: List[MarathonConfigDict]
    mark_for_deployment_max_polling_threads: int
    mark_for_deployment_default_polling_interval: float
    mark_for_deployment_default_diagnosis_interval: float
    mark_for_deployment_default_default_time_before_first_diagnosis: float
    mark_for_deployment_should_ping_for_unhealthy_pods: bool
    mesos_config: Dict
    metrics_provider: str
    monitoring_config: Dict
    nerve_readiness_check_script: List[str]
    nerve_register_k8s_terminating: bool
    paasta_native: PaastaNativeConfig
    paasta_status_version: str
    pdb_max_unavailable: Union[str, int]
    pki_backend: str
    pod_defaults: Dict[str, Any]
    topology_spread_constraints: List[Dict[str, Any]]
    previous_marathon_servers: List[MarathonConfigDict]
    readiness_check_prefix_template: List[str]
    register_k8s_pods: bool
    register_marathon_services: bool
    register_native_services: bool
    remote_run_config: RemoteRunConfig
    resource_pool_settings: PoolToResourcePoolSettingsDict
    secret_provider: str
    security_check_command: str
    sensu_host: str
    sensu_port: int
    service_discovery_providers: Dict[str, Any]
    slack: Dict[str, str]
    spark_run_config: SparkRunConfig
    supported_storage_classes: Sequence[str]
    synapse_haproxy_url_format: str
    synapse_host: str
    synapse_port: int
    taskproc: Dict
    tron: Dict
    uwsgi_exporter_sidecar_image_url: str
    gunicorn_exporter_sidecar_image_url: str
    vault_cluster_map: Dict
    vault_environment: str
    volumes: List[DockerVolume]
    zookeeper: str
    tron_use_k8s: bool
    tron_k8s_cluster_overrides: Dict[str, str]
    skip_cpu_override_validation: List[str]
    spark_k8s_role: str
    tron_use_suffixed_log_streams: bool
    cluster_aliases: Dict[str, str]
    hacheck_match_initial_delay: bool
    spark_ui_port: int
    spark_driver_port: int
    spark_blockmanager_port: int
    skip_cpu_burst_validation: List[str]
    tron_default_pool_override: str
    uwsgi_offset_multiplier: float
    spark_kubeconfig: str
    kube_clusters: Dict
    spark_use_eks_default: bool
<<<<<<< HEAD
    sidecar_requirements_config: Dict[str, KubeContainerResourceRequest]
=======
    eks_cluster_aliases: Dict[str, str]
>>>>>>> 7970984d


def load_system_paasta_config(
    path: str = PATH_TO_SYSTEM_PAASTA_CONFIG_DIR,
) -> "SystemPaastaConfig":
    """
    Reads Paasta configs in specified directory in lexicographical order and deep merges
    the dictionaries (last file wins).
    """
    if not os.path.isdir(path):
        raise PaastaNotConfiguredError(
            "Could not find system paasta configuration directory: %s" % path
        )

    if not os.access(path, os.R_OK):
        raise PaastaNotConfiguredError(
            "Could not read from system paasta configuration directory: %s" % path
        )

    try:
        file_stats = frozenset(
            {
                (fn, os.stat(fn))
                for fn in get_readable_files_in_glob(glob="*.json", path=path)
            }
        )
        return parse_system_paasta_config(file_stats, path)
    except IOError as e:
        raise PaastaNotConfiguredError(
            f"Could not load system paasta config file {e.filename}: {e.strerror}"
        )


def optionally_load_system_paasta_config(
    path: str = PATH_TO_SYSTEM_PAASTA_CONFIG_DIR,
) -> "SystemPaastaConfig":
    """
    Tries to load the system paasta config, but will return an empty configuration if not available,
    without raising.
    """
    try:
        return load_system_paasta_config(path=path)
    except PaastaNotConfiguredError:
        return SystemPaastaConfig({}, "")


@lru_cache()
def parse_system_paasta_config(
    file_stats: FrozenSet[Tuple[str, os.stat_result]], path: str
) -> "SystemPaastaConfig":
    """Pass in a dictionary of filename -> os.stat_result, and this returns the merged parsed configs"""
    config: SystemPaastaConfigDict = {}
    for filename, _ in file_stats:
        with open(filename) as f:
            config = deep_merge_dictionaries(
                json.load(f), config, allow_duplicate_keys=False
            )
    return SystemPaastaConfig(config, path)


class SystemPaastaConfig:
    def __init__(self, config: SystemPaastaConfigDict, directory: str) -> None:
        self.directory = directory
        self.config_dict = config

    def __eq__(self, other: Any) -> bool:
        if isinstance(other, SystemPaastaConfig):
            return (
                self.directory == other.directory
                and self.config_dict == other.config_dict
            )
        return False

    def __repr__(self) -> str:
        return f"SystemPaastaConfig({self.config_dict!r}, {self.directory!r})"

    def get_spark_use_eks_default(self) -> bool:
        return self.config_dict.get("spark_use_eks_default", False)

    def get_sidecar_requirements_config(
        self,
    ) -> Dict[str, KubeContainerResourceRequest]:
        return self.config_dict.get("sidecar_requirements_config", {})

    def get_tron_default_pool_override(self) -> str:
        """Get the default pool override variable defined in this host's cluster config file.

        :returns: The default_pool_override specified in the paasta configuration
        """
        return self.config_dict.get("tron_default_pool_override", "default")

    def get_zk_hosts(self) -> str:
        """Get the zk_hosts defined in this hosts's cluster config file.
        Strips off the zk:// prefix, if it exists, for use with Kazoo.

        :returns: The zk_hosts specified in the paasta configuration
        """
        try:
            hosts = self.config_dict["zookeeper"]
        except KeyError:
            raise PaastaNotConfiguredError(
                "Could not find zookeeper connection string in configuration directory: %s"
                % self.directory
            )

        # how do python strings not have a method for doing this
        if hosts.startswith("zk://"):
            return hosts[len("zk://") :]
        return hosts

    def get_system_docker_registry(self) -> str:
        """Get the docker_registry defined in this host's cluster config file.

        :returns: The docker_registry specified in the paasta configuration
        """
        try:
            return self.config_dict["docker_registry"]
        except KeyError:
            raise PaastaNotConfiguredError(
                "Could not find docker registry in configuration directory: %s"
                % self.directory
            )

    def get_hacheck_sidecar_volumes(self) -> List[DockerVolume]:
        """Get the hacheck sidecar volumes defined in this host's hacheck_sidecar_volumes config file.

        :returns: The list of volumes specified in the paasta configuration
        """
        try:
            volumes = self.config_dict["hacheck_sidecar_volumes"]
        except KeyError:
            raise PaastaNotConfiguredError(
                "Could not find hacheck_sidecar_volumes in configuration directory: %s"
                % self.directory
            )
        return _reorder_docker_volumes(list(volumes))

    def get_volumes(self) -> Sequence[DockerVolume]:
        """Get the volumes defined in this host's volumes config file.

        :returns: The list of volumes specified in the paasta configuration
        """
        try:
            return self.config_dict["volumes"]
        except KeyError:
            raise PaastaNotConfiguredError(
                "Could not find volumes in configuration directory: %s" % self.directory
            )

    def get_cluster(self) -> str:
        """Get the cluster defined in this host's cluster config file.

        :returns: The name of the cluster defined in the paasta configuration
        """
        try:
            return self.config_dict["cluster"]
        except KeyError:
            raise PaastaNotConfiguredError(
                "Could not find cluster in configuration directory: %s" % self.directory
            )

    def get_dashboard_links(self) -> Mapping[str, Mapping[str, str]]:
        return self.config_dict["dashboard_links"]

    def get_cr_owners(self) -> Dict[str, str]:
        return self.config_dict["cr_owners"]

    def get_auto_hostname_unique_size(self) -> int:
        """
        We automatically add a ["hostname", "UNIQUE"] constraint to "small" services running in production clusters.
        If there are less than or equal to this number of instances, we consider it small.
        We fail safe and return -1 to avoid adding the ['hostname', 'UNIQUE'] constraint if this value is not defined

        :returns: The integer size of a small service
        """
        return self.config_dict.get("auto_hostname_unique_size", -1)

    def get_auto_config_instance_types_enabled(self) -> Dict[str, bool]:
        return self.config_dict.get("auto_config_instance_types_enabled", {})

    def get_api_endpoints(self) -> Mapping[str, str]:
        return self.config_dict["api_endpoints"]

    def get_enable_client_cert_auth(self) -> bool:
        """
        If enabled present a client certificate from ~/.paasta/pki/<cluster>.crt and ~/.paasta/pki/<cluster>.key
        """
        return self.config_dict.get("enable_client_cert_auth", True)

    def get_enable_nerve_readiness_check(self) -> bool:
        """
        If enabled perform readiness checks on nerve
        """
        return self.config_dict.get("enable_nerve_readiness_check", True)

    def get_enable_envoy_readiness_check(self) -> bool:
        """
        If enabled perform readiness checks on envoy
        """
        return self.config_dict.get("enable_envoy_readiness_check", False)

    def get_nerve_readiness_check_script(self) -> List[str]:
        return self.config_dict.get(
            "nerve_readiness_check_script", ["/check_smartstack_up.sh"]
        )

    def get_envoy_readiness_check_script(self) -> List[str]:
        return self.config_dict.get(
            "envoy_readiness_check_script",
            ["/check_proxy_up.sh", "--enable-envoy", "--envoy-check-mode", "eds-dir"],
        )

    def get_envoy_nerve_readiness_check_script(self) -> List[str]:
        return self.config_dict.get(
            "envoy_nerve_readiness_check_script",
            ["/check_proxy_up.sh", "--enable-smartstack", "--enable-envoy"],
        )

    def get_nerve_register_k8s_terminating(self) -> bool:
        return self.config_dict.get("nerve_register_k8s_terminating", True)

    def get_enforce_disk_quota(self) -> bool:
        """
        If enabled, add `--storage-opt size=SIZE` arg to `docker run` calls,
        enforcing the disk quota as a result.

        Please note that this should be enabled only for a suported environment
        (which at the moment is only `overlay2` driver backed by `XFS`
        filesystem mounted with `prjquota` option) otherwise Docker will fail
        to start.
        """
        return self.config_dict.get("enforce_disk_quota", False)

    def get_auth_certificate_ttl(self) -> str:
        """
        How long to request for ttl on auth certificates. Note that this maybe limited
        by policy in Vault
        """
        return self.config_dict.get("auth_certificate_ttl", "11h")

    def get_fsm_template(self) -> str:
        fsm_path = os.path.dirname(paasta_tools.cli.fsm.__file__)
        template_path = os.path.join(fsm_path, "template")
        return self.config_dict.get("fsm_template", template_path)

    def get_log_writer(self) -> LogWriterConfig:
        """Get the log_writer configuration out of global paasta config

        :returns: The log_writer dictionary.
        """
        try:
            return self.config_dict["log_writer"]
        except KeyError:
            raise PaastaNotConfiguredError(
                "Could not find log_writer in configuration directory: %s"
                % self.directory
            )

    def get_log_reader(self) -> LogReaderConfig:
        """Get the log_reader configuration out of global paasta config

        :returns: the log_reader dictionary.
        """
        try:
            return self.config_dict["log_reader"]
        except KeyError:
            raise PaastaNotConfiguredError(
                "Could not find log_reader in configuration directory: %s"
                % self.directory
            )

    def get_metrics_provider(self) -> Optional[str]:
        """Get the metrics_provider configuration out of global paasta config

        :returns: A string identifying the metrics_provider
        """
        deployd_metrics_provider = self.config_dict.get("deployd_metrics_provider")
        if deployd_metrics_provider is not None:
            return deployd_metrics_provider
        return self.config_dict.get("metrics_provider")

    def get_deployd_worker_failure_backoff_factor(self) -> int:
        """Get the factor for calculating exponential backoff when a deployd worker
        fails to bounce a service

        :returns: An integer
        """
        return self.config_dict.get("deployd_worker_failure_backoff_factor", 30)

    def get_deployd_maintenance_polling_frequency(self) -> int:
        """Get the frequency in seconds that the deployd maintenance watcher should
        poll mesos's api for new draining hosts

        :returns: An integer
        """
        return self.config_dict.get("deployd_maintenance_polling_frequency", 30)

    def get_deployd_startup_oracle_enabled(self) -> bool:
        """This controls whether deployd will add all services that need a bounce on
        startup. Generally this is desirable behavior. If you are performing a bounce
        of *all* services you will want to disable this.

        :returns: A boolean
        """
        return self.config_dict.get("deployd_startup_oracle_enabled", True)

    def get_deployd_max_service_instance_failures(self) -> int:
        """Determines how many times a service instance entry in deployd's queue
        can fail before it will be removed from the queue.

        :returns: An integer
        """
        return self.config_dict.get("deployd_max_service_instance_failures", 20)

    def get_sensu_host(self) -> str:
        """Get the host that we should send sensu events to.

        :returns: the sensu_host string, or localhost if not specified.
        """
        return self.config_dict.get("sensu_host", "localhost")

    def get_sensu_port(self) -> int:
        """Get the port that we should send sensu events to.

        :returns: the sensu_port value as an integer, or 3030 if not specified.
        """
        return int(self.config_dict.get("sensu_port", 3030))

    def get_dockercfg_location(self) -> str:
        """Get the location of the dockerfile, as a URI.

        :returns: the URI specified, or file:///root/.dockercfg if not specified.
        """
        return self.config_dict.get("dockercfg_location", DEFAULT_DOCKERCFG_LOCATION)

    def get_synapse_port(self) -> int:
        """Get the port that haproxy-synapse exposes its status on. Defaults to 3212.

        :returns: the haproxy-synapse status port."""
        return int(self.config_dict.get("synapse_port", 3212))

    def get_default_synapse_host(self) -> str:
        """Get the default host we should interrogate for haproxy-synapse state.

        :returns: A hostname that is running haproxy-synapse."""
        return self.config_dict.get("synapse_host", "localhost")

    def get_synapse_haproxy_url_format(self) -> str:
        """Get a format string for the URL to query for haproxy-synapse state. This format string gets two keyword
        arguments, host and port. Defaults to "http://{host:s}:{port:d}/;csv;norefresh".

        :returns: A format string for constructing the URL of haproxy-synapse's status page."""
        return self.config_dict.get(
            "synapse_haproxy_url_format", DEFAULT_SYNAPSE_HAPROXY_URL_FORMAT
        )

    def get_service_discovery_providers(self) -> Dict[str, Any]:
        return self.config_dict.get("service_discovery_providers", {})

    def get_cluster_autoscaling_resources(self) -> IdToClusterAutoscalingResourcesDict:
        return self.config_dict.get("cluster_autoscaling_resources", {})

    def get_cluster_autoscaling_draining_enabled(self) -> bool:
        """Enable mesos maintenance mode and trigger draining of instances before the
        autoscaler terminates the instance.

        :returns A bool"""
        return self.config_dict.get("cluster_autoscaling_draining_enabled", True)

    def get_cluster_autoscaler_max_increase(self) -> float:
        """Set the maximum increase that the cluster autoscaler can make in each run

        :returns A float"""
        return self.config_dict.get("cluster_autoscaler_max_increase", 0.2)

    def get_cluster_autoscaler_max_decrease(self) -> float:
        """Set the maximum decrease that the cluster autoscaler can make in each run

        :returns A float"""
        return self.config_dict.get("cluster_autoscaler_max_decrease", 0.1)

    def get_maintenance_resource_reservation_enabled(self) -> bool:
        """Enable un/reserving of resources when we un/drain a host in mesos maintenance
        *and* after tasks are killed in setup_marathon_job etc.

        :returns A bool"""
        return self.config_dict.get("maintenance_resource_reservation_enabled", True)

    def get_cluster_boost_enabled(self) -> bool:
        """Enable the cluster boost. Note that the boost only applies to the CPUs.
        If the boost is toggled on here but not configured, it will be transparent.

        :returns A bool: True means cluster boost is enabled."""
        return self.config_dict.get("cluster_boost_enabled", False)

    def get_resource_pool_settings(self) -> PoolToResourcePoolSettingsDict:
        return self.config_dict.get("resource_pool_settings", {})

    def get_cluster_fqdn_format(self) -> str:
        """Get a format string that constructs a DNS name pointing at the paasta masters in a cluster. This format
        string gets one parameter: cluster. Defaults to 'paasta-{cluster:s}.yelp'.

        :returns: A format string for constructing the FQDN of the masters in a given cluster."""
        return self.config_dict.get("cluster_fqdn_format", "paasta-{cluster:s}.yelp")

    def get_marathon_servers(self) -> List[MarathonConfigDict]:
        return self.config_dict.get("marathon_servers", [])

    def get_previous_marathon_servers(self) -> List[MarathonConfigDict]:
        return self.config_dict.get("previous_marathon_servers", [])

    def get_paasta_status_version(self) -> str:
        """Get paasta status version string (new | old). Defaults to 'old'.

        :returns: A string with the version desired version of paasta status."""
        return self.config_dict.get("paasta_status_version", "old")

    def get_local_run_config(self) -> LocalRunConfig:
        """Get the local-run config

        :returns: The local-run job config dictionary"""
        return self.config_dict.get("local_run_config", {})

    def get_remote_run_config(self) -> RemoteRunConfig:
        """Get the remote-run config

        :returns: The remote-run system_paasta_config dictionary"""
        return self.config_dict.get("remote_run_config", {})

    def get_spark_run_config(self) -> SparkRunConfig:
        """Get the spark-run config

        :returns: The spark-run system_paasta_config dictionary"""
        return self.config_dict.get("spark_run_config", {})

    def get_paasta_native_config(self) -> PaastaNativeConfig:
        return self.config_dict.get("paasta_native", {})

    def get_mesos_cli_config(self) -> Dict:
        """Get the config for mesos-cli

        :returns: The mesos cli config
        """
        return self.config_dict.get("mesos_config", {})

    def get_monitoring_config(self) -> Dict:
        """Get the monitoring config

        :returns: the monitoring config dictionary"""
        return self.config_dict.get("monitoring_config", {})

    def get_deploy_blacklist(self) -> DeployBlacklist:
        """Get global blacklist. This applies to all services
        in the cluster

        :returns: The blacklist
        """
        return safe_deploy_blacklist(self.config_dict.get("deploy_blacklist", []))

    def get_deploy_whitelist(self) -> DeployWhitelist:
        """Get global whitelist. This applies to all services
        in the cluster

        :returns: The whitelist
        """

        return safe_deploy_whitelist(self.config_dict.get("deploy_whitelist"))

    def get_expected_slave_attributes(self) -> ExpectedSlaveAttributes:
        """Return a list of dictionaries, representing the expected combinations of attributes in this cluster. Used for
        calculating the default routing constraints."""
        return self.config_dict.get("expected_slave_attributes")

    def get_security_check_command(self) -> Optional[str]:
        """Get the script to be executed during the security-check build step

        :return: The name of the file
        """
        return self.config_dict.get("security_check_command", None)

    def get_deployd_number_workers(self) -> int:
        """Get the number of workers to consume deployment q

        :return: integer
        """
        return self.config_dict.get("deployd_number_workers", 4)

    def get_deployd_big_bounce_deadline(self) -> float:
        """Get the amount of time in the future to set the deadline when enqueuing instances for SystemPaastaConfig
        changes.

        :return: float
        """

        return float(
            self.config_dict.get("deployd_big_bounce_deadline", 7 * 24 * 60 * 60)
        )

    def get_deployd_startup_bounce_deadline(self) -> float:
        """Get the amount of time in the future to set the deadline when enqueuing instances on deployd startup.

        :return: float
        """

        return float(
            self.config_dict.get("deployd_startup_bounce_deadline", 7 * 24 * 60 * 60)
        )

    def get_deployd_log_level(self) -> str:
        """Get the log level for paasta-deployd

        :return: string name of python logging level, e.g. INFO, DEBUG etc.
        """
        return self.config_dict.get("deployd_log_level", "INFO")

    def get_deployd_use_zk_queue(self) -> bool:
        return self.config_dict.get("deployd_use_zk_queue", True)

    def get_hacheck_sidecar_image_url(self) -> str:
        """Get the docker image URL for the hacheck sidecar container"""
        return self.config_dict.get("hacheck_sidecar_image_url")

    def get_register_k8s_pods(self) -> bool:
        """Enable registration of k8s services in nerve"""
        return self.config_dict.get("register_k8s_pods", False)

    def get_kubernetes_add_registration_labels(self) -> bool:
        return self.config_dict.get("kubernetes_add_registration_labels", False)

    def get_kubernetes_custom_resources(self) -> Sequence[KubeCustomResourceDict]:
        """List of custom resources that should be synced by setup_kubernetes_cr"""
        return self.config_dict.get("kubernetes_custom_resources", [])

    def get_kubernetes_use_hacheck_sidecar(self) -> bool:
        return self.config_dict.get("kubernetes_use_hacheck_sidecar", True)

    def get_register_marathon_services(self) -> bool:
        """Enable registration of marathon services in nerve"""
        return self.config_dict.get("register_marathon_services", True)

    def get_register_native_services(self) -> bool:
        """Enable registration of native paasta services in nerve"""
        return self.config_dict.get("register_native_services", False)

    def get_taskproc(self) -> Dict:
        return self.config_dict.get("taskproc", {})

    def get_disabled_watchers(self) -> List:
        return self.config_dict.get("disabled_watchers", [])

    def get_topology_spread_constraints(self) -> List[Dict[str, Any]]:
        """List of TopologySpreadConstraints that will be applied to all Pods in the cluster"""
        return self.config_dict.get("topology_spread_constraints", [])

    def get_vault_environment(self) -> Optional[str]:
        """Get the environment name for the vault cluster
        This must match the environment keys in the secret json files
        used by all services in this cluster"""
        return self.config_dict.get("vault_environment")

    def get_vault_cluster_config(self) -> dict:
        """Get a map from paasta_cluster to vault ecosystem. We need
        this because not every ecosystem will have its own vault cluster"""
        return self.config_dict.get("vault_cluster_map", {})

    def get_secret_provider_name(self) -> str:
        """Get the name for the configured secret_provider, used to
        decrypt secrets"""
        return self.config_dict.get("secret_provider", "paasta_tools.secret_providers")

    def get_slack_token(self) -> str:
        """Get a slack token for slack notifications. Returns None if there is
        none available"""
        return self.config_dict.get("slack", {}).get("token", None)

    def get_tron_config(self) -> dict:
        return self.config_dict.get("tron", {})

    def get_clusters(self) -> Sequence[str]:
        return self.config_dict.get("clusters", [])

    def get_supported_storage_classes(self) -> Sequence[str]:
        return self.config_dict.get("supported_storage_classes", [])

    def get_envoy_admin_endpoint_format(self) -> str:
        """Get the format string for Envoy's admin interface."""
        return self.config_dict.get(
            "envoy_admin_endpoint_format", "http://{host:s}:{port:d}/{endpoint:s}"
        )

    def get_envoy_admin_port(self) -> int:
        """Get the port that Envoy's admin interface is listening on
        from /etc/services."""
        return socket.getservbyname(
            self.config_dict.get("envoy_admin_domain_name", "envoy-admin")
        )

    def get_pdb_max_unavailable(self) -> Union[str, int]:
        return self.config_dict.get("pdb_max_unavailable", 0)

    def get_boost_regions(self) -> List[str]:
        return self.config_dict.get("boost_regions", [])

    def get_pod_defaults(self) -> Dict[str, Any]:
        return self.config_dict.get("pod_defaults", {})

    def get_ldap_search_base(self) -> str:
        return self.config_dict.get("ldap_search_base", None)

    def get_ldap_search_ou(self) -> str:
        return self.config_dict.get("ldap_search_ou", None)

    def get_ldap_host(self) -> str:
        return self.config_dict.get("ldap_host", None)

    def get_ldap_reader_username(self) -> str:
        return self.config_dict.get("ldap_reader_username", None)

    def get_ldap_reader_password(self) -> str:
        return self.config_dict.get("ldap_reader_password", None)

    def get_default_push_groups(self) -> List:
        return self.config_dict.get("default_push_groups", None)

    def get_git_config(self) -> Dict:
        """Gets git configuration. Includes repo names and their git servers.

        :returns: the git config dict
        """
        return self.config_dict.get(
            "git_config",
            {
                "git_user": "git",
                "repos": {
                    "yelpsoa-configs": {
                        "repo_name": "yelpsoa-configs",
                        "git_server": DEFAULT_SOA_CONFIGS_GIT_URL,
                        "deploy_server": DEFAULT_SOA_CONFIGS_GIT_URL,
                    },
                },
            },
        )

    def get_git_repo_config(self, repo_name: str) -> Dict:
        """Gets the git configuration for a specific repo.

        :returns: the git config dict for a specific repo.
        """
        return self.get_git_config().get("repos", {}).get(repo_name, {})

    def get_uwsgi_exporter_sidecar_image_url(self) -> str:
        """Get the docker image URL for the uwsgi_exporter sidecar container"""
        return self.config_dict.get(
            "uwsgi_exporter_sidecar_image_url",
            "docker-paasta.yelpcorp.com:443/uwsgi_exporter-k8s-sidecar:v1.3.0-yelp0",
        )

    def default_should_run_uwsgi_exporter_sidecar(self) -> bool:
        return self.config_dict.get("default_should_run_uwsgi_exporter_sidecar", False)

    def get_gunicorn_exporter_sidecar_image_url(self) -> str:
        """Get the docker image URL for the gunicorn_exporter sidecar container"""
        return self.config_dict.get(
            "gunicorn_exporter_sidecar_image_url",
            "docker-paasta.yelpcorp.com/gunicorn_exporter-k8s-sidecar:v0.24.0-yelp0",
        )

    def get_mark_for_deployment_max_polling_threads(self) -> int:
        return self.config_dict.get("mark_for_deployment_max_polling_threads", 4)

    def get_mark_for_deployment_default_polling_interval(self) -> float:
        return self.config_dict.get("mark_for_deployment_default_polling_interval", 60)

    def get_mark_for_deployment_default_diagnosis_interval(self) -> float:
        return self.config_dict.get(
            "mark_for_deployment_default_diagnosis_interval", 60
        )

    def get_mark_for_deployment_default_time_before_first_diagnosis(self) -> float:
        return self.config_dict.get(
            "mark_for_deployment_default_default_time_before_first_diagnosis", 300
        )

    def get_mark_for_deployment_should_ping_for_unhealthy_pods(self) -> bool:
        return self.config_dict.get(
            "mark_for_deployment_should_ping_for_unhealthy_pods", True
        )

    def get_tron_use_k8s_default(self) -> bool:
        return self.config_dict.get("tron_use_k8s", False)

    def get_spark_k8s_role(self) -> str:
        return self.config_dict.get("spark_k8s_role", "spark")

    def get_tron_k8s_use_suffixed_log_streams_k8s(self) -> bool:
        return self.config_dict.get("tron_use_suffixed_log_streams", False)

    def get_spark_ui_port(self) -> int:
        # 33000 was picked arbitrarily (it was the base port when we used to
        # randomly reserve port numbers)
        return self.config_dict.get("spark_ui_port", 33000)

    def get_spark_driver_port(self) -> int:
        # default value is an arbitrary value
        return self.config_dict.get("spark_driver_port", 33001)

    def get_spark_blockmanager_port(self) -> int:
        # default value is an arbitrary value
        return self.config_dict.get("spark_blockmanager_port", 33002)

    def get_api_profiling_config(self) -> Dict:
        return self.config_dict.get(
            "api_profiling_config",
            {"cprofile_sampling_enabled": False},
        )

    def get_skip_cpu_override_validation_services(self) -> List[str]:
        return self.config_dict.get("skip_cpu_override_validation", [])

    def get_skip_cpu_burst_validation_services(self) -> List[str]:
        return self.config_dict.get("skip_cpu_burst_validation", [])

    def get_cluster_aliases(self) -> Dict[str, str]:
        return self.config_dict.get("cluster_aliases", {})

    def get_eks_cluster_aliases(self) -> Dict[str, str]:
        return self.config_dict.get("eks_cluster_aliases", {})

    def get_cluster_pools(self) -> Dict[str, List[str]]:
        return self.config_dict.get("allowed_pools", {})

    def get_hacheck_match_initial_delay(self) -> bool:
        return self.config_dict.get("hacheck_match_initial_delay", False)

    def get_readiness_check_prefix_template(self) -> List[str]:
        """A prefix that will be added to the beginning of the readiness check command. Meant for e.g. `flock` and
        `timeout`."""
        # We use flock+timeout here to work around issues discovered in PAASTA-17673:
        # In k8s 1.18, probe timeout wasn't respected at all.
        # When we upgraded to k8s 1.20, the timeout started being partially respected - k8s would stop waiting for a
        # response, but wouldn't kill the command within the container (with the dockershim CRI).
        # Flock prevents multiple readiness probes from running at once, using lots of CPU.
        # The generous timeout allows for a slow readiness probe, but ensures that a truly-stuck readiness probe command
        # will eventually be killed so another process can retry.
        # Once we move off dockershim, we'll likely need to increase the readiness probe timeout, but we can then remove
        # this wrapper.
        return self.config_dict.get(
            "readiness_check_prefix_template",
            ["flock", "-n", "/readiness_check_lock", "timeout", "120"],
        )

    def get_tron_k8s_cluster_overrides(self) -> Dict[str, str]:
        """
        Return a mapping of a tron cluster -> compute cluster. Returns an empty dict if there are no overrides set.

        This exists as we have certain Tron masters that are named differently from the compute cluster that should
        actually be used (e.g., we might have tron-XYZ-test-prod, but instead of scheduling on XYZ-test-prod, we'd
        like to schedule jobs on test-prod).

        To control this, we have an optional config item that we'll puppet onto Tron masters that need this type of
        tron master -> compute cluster override which this function will read.
        """
        return self.config_dict.get("tron_k8s_cluster_overrides", {})

    def get_uwsgi_offset_multiplier(self) -> float:
        """
        Temporary configuration to allow us to slowly deprecate the usage of `offset` in uwsgi-based autoscaling
        configurations without making a single massive change to how usage is calculated.

        To be removed once PAASTA-17840 is done.
        """
        return self.config_dict.get("uwsgi_offset_multiplier", 1.0)

    def get_spark_kubeconfig(self) -> str:
        return self.config_dict.get("spark_kubeconfig", "/etc/kubernetes/spark.conf")

    def get_kube_clusters(self) -> Dict:
        return self.config_dict.get("kube_clusters", {})


def _run(
    command: Union[str, List[str]],
    env: Mapping[str, str] = os.environ,
    timeout: float = None,
    log: bool = False,
    stream: bool = False,
    stdin: Any = None,
    stdin_interrupt: bool = False,
    popen_kwargs: Dict = {},
    **kwargs: Any,
) -> Tuple[int, str]:
    """Given a command, run it. Return a tuple of the return code and any
    output.

    :param timeout: If specified, the command will be terminated after timeout
        seconds.
    :param log: If True, the _log will be handled by _run. If set, it is mandatory
        to pass at least a :service: and a :component: parameter. Optionally you
        can pass :cluster:, :instance: and :loglevel: parameters for logging.
    We wanted to use plumbum instead of rolling our own thing with
    subprocess.Popen but were blocked by
    https://github.com/tomerfiliba/plumbum/issues/162 and our local BASH_FUNC
    magic.
    """
    output: List[str] = []
    if log:
        service = kwargs["service"]
        component = kwargs["component"]
        cluster = kwargs.get("cluster", ANY_CLUSTER)
        instance = kwargs.get("instance", ANY_INSTANCE)
        loglevel = kwargs.get("loglevel", DEFAULT_LOGLEVEL)
    try:
        if not isinstance(command, list):
            command = shlex.split(command)
        popen_kwargs["stdout"] = PIPE
        popen_kwargs["stderr"] = STDOUT
        popen_kwargs["stdin"] = stdin
        popen_kwargs["env"] = env
        process = Popen(command, **popen_kwargs)

        if stdin_interrupt:

            def signal_handler(signum: int, frame: FrameType) -> None:
                process.stdin.write("\n".encode("utf-8"))
                process.stdin.flush()
                process.wait()

            signal.signal(signal.SIGINT, signal_handler)
            signal.signal(signal.SIGTERM, signal_handler)

        # start the timer if we specified a timeout
        if timeout:
            proctimer = threading.Timer(timeout, _timeout, [process])
            proctimer.start()

        outfn: Any = print if stream else output.append
        for linebytes in iter(process.stdout.readline, b""):
            line = linebytes.decode("utf-8", errors="replace").rstrip("\n")
            outfn(line)

            if log:
                _log(
                    service=service,
                    line=line,
                    component=component,
                    level=loglevel,
                    cluster=cluster,
                    instance=instance,
                )
        # when finished, get the exit code
        process.wait()
        returncode = process.returncode
    except OSError as e:
        if log:
            _log(
                service=service,
                line=e.strerror.rstrip("\n"),
                component=component,
                level=loglevel,
                cluster=cluster,
                instance=instance,
            )
        output.append(e.strerror.rstrip("\n"))
        returncode = e.errno
    except (KeyboardInterrupt, SystemExit):
        # need to clean up the timing thread here
        if timeout:
            proctimer.cancel()
        raise
    else:
        # Stop the timer
        if timeout:
            proctimer.cancel()
    if returncode == -9:
        output.append(f"Command '{command}' timed out (longer than {timeout}s)")
    return returncode, "\n".join(output)


def get_umask() -> int:
    """Get the current umask for this process. NOT THREAD SAFE."""
    old_umask = os.umask(0o0022)
    os.umask(old_umask)
    return old_umask


def get_user_agent() -> str:
    base_name = os.path.basename(sys.argv[0])
    if base_name == "gunicorn":
        return f"{sys.argv[-1]} {paasta_tools.__version__}"
    elif len(sys.argv) >= 1:
        return f"{base_name} {paasta_tools.__version__}"
    else:
        return f"PaaSTA Tools {paasta_tools.__version__}"


@contextlib.contextmanager
def atomic_file_write(target_path: str) -> Iterator[IO]:
    dirname = os.path.dirname(target_path)
    basename = os.path.basename(target_path)

    if target_path == "-":
        yield sys.stdout
    else:
        with tempfile.NamedTemporaryFile(
            dir=dirname, prefix=(".%s-" % basename), delete=False, mode="w"
        ) as f:
            temp_target_path = f.name
            yield f

        mode = 0o0666 & (~get_umask())
        os.chmod(temp_target_path, mode)
        os.rename(temp_target_path, target_path)


class InvalidJobNameError(Exception):
    pass


def compose_job_id(
    name: str,
    instance: str,
    git_hash: Optional[str] = None,
    config_hash: Optional[str] = None,
    spacer: str = SPACER,
) -> str:
    """Compose a job/app id by concatenating its name, instance, git hash, and config hash.

    :param name: The name of the service
    :param instance: The instance of the service
    :param git_hash: The git_hash portion of the job_id. If git_hash is set,
                     config_hash must also be set.
    :param config_hash: The config_hash portion of the job_id. If config_hash
                        is set, git_hash must also be set.
    :returns: <name><SPACER><instance> if no tag, or <name><SPACER><instance><SPACER><hashes>...
              if extra hash inputs are provided.

    """
    composed = f"{name}{spacer}{instance}"
    if git_hash and config_hash:
        composed = f"{composed}{spacer}{git_hash}{spacer}{config_hash}"
    elif git_hash or config_hash:
        raise InvalidJobNameError(
            "invalid job id because git_hash (%s) and config_hash (%s) must "
            "both be defined or neither can be defined" % (git_hash, config_hash)
        )
    return composed


def decompose_job_id(job_id: str, spacer: str = SPACER) -> Tuple[str, str, str, str]:
    """Break a composed job id into its constituent (service name, instance,
    git hash, config hash) by splitting with ``spacer``.

    :param job_id: The composed id of the job/app
    :returns: A tuple (service name, instance, git hash, config hash) that
        comprise the job_id
    """
    decomposed = job_id.split(spacer)
    if len(decomposed) == 2:
        git_hash = None
        config_hash = None
    elif len(decomposed) == 4:
        git_hash = decomposed[2]
        config_hash = decomposed[3]
    else:
        raise InvalidJobNameError("invalid job id %s" % job_id)
    return (decomposed[0], decomposed[1], git_hash, config_hash)


def build_docker_image_name(service: str) -> str:
    """docker-paasta.yelpcorp.com:443 is the URL for the Registry where PaaSTA
    will look for your images.

    :returns: a sanitized-for-Jenkins (s,/,-,g) version of the
    service's path in git. E.g. For github.yelpcorp.com:services/foo the
    docker image name is docker_registry/services-foo.
    """
    docker_registry_url = get_service_docker_registry(service)
    name = f"{docker_registry_url}/services-{service}"
    return name


def build_docker_tag(
    service: str, upstream_git_commit: str, image_version: Optional[str] = None
) -> str:
    """Builds the DOCKER_TAG string

    upstream_git_commit is the SHA that we're building. Usually this is the
    tip of origin/master.
    """
    tag = "{}:paasta-{}".format(build_docker_image_name(service), upstream_git_commit)
    if image_version is not None:
        tag += f"-{image_version}"
    return tag


def check_docker_image(
    service: str,
    commit: str,
    image_version: Optional[str] = None,
) -> bool:
    """Checks whether the given image for :service: with :tag: exists.

    :raises: ValueError if more than one docker image with :tag: found.
    :returns: True if there is exactly one matching image found.
    """
    docker_client = get_docker_client()
    image_name = build_docker_image_name(service)
    docker_tag = build_docker_tag(service, commit, image_version)
    images = docker_client.images(name=image_name)
    # image['RepoTags'] may be None
    # Fixed upstream but only in docker-py 2.
    # https://github.com/docker/docker-py/issues/1401
    result = [image for image in images if docker_tag in (image["RepoTags"] or [])]
    if len(result) > 1:
        raise ValueError(
            f"More than one docker image found with tag {docker_tag}\n{result}"
        )
    return len(result) == 1


def datetime_from_utc_to_local(utc_datetime: datetime.datetime) -> datetime.datetime:
    return datetime_convert_timezone(
        utc_datetime, dateutil.tz.tzutc(), dateutil.tz.tzlocal()
    )


def datetime_convert_timezone(
    dt: datetime.datetime, from_zone: datetime.tzinfo, to_zone: datetime.tzinfo
) -> datetime.datetime:
    dt = dt.replace(tzinfo=from_zone)
    converted_datetime = dt.astimezone(to_zone)
    converted_datetime = converted_datetime.replace(tzinfo=None)
    return converted_datetime


def get_username() -> str:
    """Returns the current username in a portable way. Will use the SUDO_USER
    environment variable if present.
    http://stackoverflow.com/a/2899055
    """
    return os.environ.get("SUDO_USER", pwd.getpwuid(os.getuid())[0])


def get_hostname() -> str:
    """Returns the fully-qualified domain name of the server this code is
    running on.
    """
    return socket.getfqdn()


def get_files_of_type_in_dir(
    file_type: str,
    service: str = None,
    soa_dir: str = DEFAULT_SOA_DIR,
) -> List[str]:
    """Recursively search path if type of file exists.

    :param file_type: a string of a type of a file (kubernetes, slo, etc.)
    :param service: a string of a service
    :param soa_dir: a string of a path to a soa_configs directory
    :return: a list
    """
    # TODO: Only use INSTANCE_TYPES as input by making file_type Literal
    service = "**" if service is None else service
    soa_dir = DEFAULT_SOA_DIR if soa_dir is None else soa_dir
    file_type += "-*.yaml"
    return [
        file_path
        for file_path in glob.glob(
            os.path.join(soa_dir, service, file_type),
            recursive=True,
        )
    ]


def get_soa_cluster_deploy_files(
    service: str = None, soa_dir: str = DEFAULT_SOA_DIR, instance_type: str = None
) -> Iterator[Tuple[str, str]]:
    if service is None:
        service = "*"
    service_path = os.path.join(soa_dir, service)

    valid_clusters = "|".join(load_system_paasta_config().get_clusters())

    if instance_type in INSTANCE_TYPES:
        instance_types = instance_type
    else:
        instance_types = "|".join(INSTANCE_TYPES)

    search_re = r"/.*/(" + instance_types + r")-(" + valid_clusters + r")\.yaml$"

    for yaml_file in glob.glob("%s/*.yaml" % service_path):
        try:
            with open(yaml_file):
                cluster_re_match = re.search(search_re, yaml_file)
                if cluster_re_match is not None:
                    cluster = cluster_re_match.group(2)
                    yield (cluster, yaml_file)
        except IOError as err:
            print(f"Error opening {yaml_file}: {err}")


def list_clusters(
    service: str = None, soa_dir: str = DEFAULT_SOA_DIR, instance_type: str = None
) -> List[str]:
    """Returns a sorted list of clusters a service is configured to deploy to,
    or all clusters if ``service`` is not specified.

    Includes every cluster that has a ``marathon-*.yaml`` or ``tron-*.yaml`` file associated with it.

    :param service: The service name. If unspecified, clusters running any service will be included.
    :returns: A sorted list of cluster names
    """
    clusters = set()
    for cluster, _ in get_soa_cluster_deploy_files(
        service=service, soa_dir=soa_dir, instance_type=instance_type
    ):
        clusters.add(cluster)
    return sorted(clusters)


def list_all_instances_for_service(
    service: str,
    clusters: Iterable[str] = None,
    instance_type: str = None,
    soa_dir: str = DEFAULT_SOA_DIR,
    cache: bool = True,
) -> Set[str]:
    instances = set()
    if not clusters:
        clusters = list_clusters(service, soa_dir=soa_dir)
    for cluster in clusters:
        if cache:
            si_list = get_service_instance_list(
                service, cluster, instance_type, soa_dir=soa_dir
            )
        else:
            si_list = get_service_instance_list_no_cache(
                service, cluster, instance_type, soa_dir=soa_dir
            )
        for service_instance in si_list:
            instances.add(service_instance[1])
    return instances


def filter_templates_from_config(config: Dict) -> Dict[str, Any]:
    config = {
        key: value for key, value in config.items() if not key.startswith("_")
    }  # filter templates
    return config or {}


def read_service_instance_names(
    service: str, instance_type: str, cluster: str, soa_dir: str
) -> Collection[Tuple[str, str]]:
    instance_list = []
    conf_file = f"{instance_type}-{cluster}"
    config = service_configuration_lib.read_extra_service_information(
        service,
        conf_file,
        soa_dir=soa_dir,
        deepcopy=False,
    )
    config = filter_templates_from_config(config)
    if instance_type == "tron":
        for job_name, job in config.items():
            action_names = list(job.get("actions", {}).keys())
            for name in action_names:
                instance = f"{job_name}.{name}"
                instance_list.append((service, instance))
    else:
        for instance in config:
            instance_list.append((service, instance))
    return instance_list


def get_production_deploy_group(service: str, soa_dir: str = DEFAULT_SOA_DIR) -> str:
    service_configuration = read_service_configuration(service, soa_dir)
    return service_configuration.get("deploy", {}).get("production_deploy_group", None)


def get_pipeline_config(service: str, soa_dir: str = DEFAULT_SOA_DIR) -> List[Dict]:
    service_configuration = read_service_configuration(service, soa_dir)
    return service_configuration.get("deploy", {}).get("pipeline", [])


def is_secrets_for_teams_enabled(service: str, soa_dir: str = DEFAULT_SOA_DIR) -> bool:
    service_yaml_contents = read_extra_service_information(service, "service", soa_dir)
    return service_yaml_contents.get("secrets_for_owner_team", False)


def get_pipeline_deploy_group_configs(
    service: str, soa_dir: str = DEFAULT_SOA_DIR
) -> List[Dict]:
    pipeline_steps = []
    for step in get_pipeline_config(service, soa_dir):
        # added support for parallel steps in a deploy.yaml
        # parallel steps would break previous functionality as steps arent
        # expected to be nested in a parallel block
        if step.get("parallel"):
            for parallel_step in step.get("parallel"):
                if parallel_step.get("step"):
                    pipeline_steps.append(parallel_step)
        else:
            pipeline_steps.append(step)
    return [step for step in pipeline_steps if is_deploy_step(step["step"])]


def get_pipeline_deploy_groups(
    service: str, soa_dir: str = DEFAULT_SOA_DIR
) -> List[str]:
    deploy_group_configs = get_pipeline_deploy_group_configs(service, soa_dir)
    return [step["step"] for step in deploy_group_configs]


def get_service_instance_list_no_cache(
    service: str,
    cluster: Optional[str] = None,
    instance_type: str = None,
    soa_dir: str = DEFAULT_SOA_DIR,
) -> List[Tuple[str, str]]:
    """Enumerate the instances defined for a service as a list of tuples.

    :param service: The service name
    :param cluster: The cluster to read the configuration for
    :param instance_type: The type of instances to examine: 'marathon', 'tron', or None (default) for both
    :param soa_dir: The SOA config directory to read from
    :returns: A list of tuples of (name, instance) for each instance defined for the service name
    """

    instance_types: Tuple[str, ...]
    if not cluster:
        cluster = load_system_paasta_config().get_cluster()
    if instance_type in INSTANCE_TYPES:
        instance_types = (instance_type,)
    else:
        instance_types = INSTANCE_TYPES

    instance_list: List[Tuple[str, str]] = []
    for srv_instance_type in instance_types:
        instance_list.extend(
            read_service_instance_names(
                service=service,
                instance_type=srv_instance_type,
                cluster=cluster,
                soa_dir=soa_dir,
            )
        )
    log.debug("Enumerated the following instances: %s", instance_list)
    return instance_list


@time_cache(ttl=5)
def get_service_instance_list(
    service: str,
    cluster: Optional[str] = None,
    instance_type: str = None,
    soa_dir: str = DEFAULT_SOA_DIR,
) -> List[Tuple[str, str]]:
    """Enumerate the instances defined for a service as a list of tuples.

    :param service: The service name
    :param cluster: The cluster to read the configuration for
    :param instance_type: The type of instances to examine: 'marathon', 'tron', or None (default) for both
    :param soa_dir: The SOA config directory to read from
    :returns: A list of tuples of (name, instance) for each instance defined for the service name
    """
    return get_service_instance_list_no_cache(
        service=service, cluster=cluster, instance_type=instance_type, soa_dir=soa_dir
    )


def get_services_for_cluster(
    cluster: str = None, instance_type: str = None, soa_dir: str = DEFAULT_SOA_DIR
) -> List[Tuple[str, str]]:
    """Retrieve all services and instances defined to run in a cluster.

    :param cluster: The cluster to read the configuration for
    :param instance_type: The type of instances to examine: 'marathon', 'tron', or None (default) for both
    :param soa_dir: The SOA config directory to read from
    :returns: A list of tuples of (service, instance)
    """

    if not cluster:
        cluster = load_system_paasta_config().get_cluster()
    rootdir = os.path.abspath(soa_dir)
    log.debug(
        "Retrieving all service instance names from %s for cluster %s", rootdir, cluster
    )
    instance_list: List[Tuple[str, str]] = []
    for srv_dir in os.listdir(rootdir):
        instance_list.extend(
            get_service_instance_list(srv_dir, cluster, instance_type, soa_dir)
        )
    return instance_list


def load_service_instance_configs(
    service: str,
    instance_type: str,
    cluster: str,
    soa_dir: str = DEFAULT_SOA_DIR,
) -> Dict[str, InstanceConfigDict]:
    conf_file = f"{instance_type}-{cluster}"
    user_configs = service_configuration_lib.read_extra_service_information(
        service,
        conf_file,
        soa_dir=soa_dir,
        deepcopy=False,
    )
    user_configs = filter_templates_from_config(user_configs)
    auto_configs = load_service_instance_auto_configs(
        service, instance_type, cluster, soa_dir
    )
    merged = {}
    for instance_name, user_config in user_configs.items():
        auto_config = auto_configs.get(instance_name, {})
        merged[instance_name] = deep_merge_dictionaries(
            overrides=user_config,
            defaults=auto_config,
        )
    return merged


def load_service_instance_config(
    service: str,
    instance: str,
    instance_type: str,
    cluster: str,
    soa_dir: str = DEFAULT_SOA_DIR,
) -> InstanceConfigDict:
    if instance.startswith("_"):
        raise InvalidJobNameError(
            f"Unable to load {instance_type} config for {service}.{instance} as instance name starts with '_'"
        )
    conf_file = f"{instance_type}-{cluster}"

    # We pass deepcopy=False here and then do our own deepcopy of the subset of the data we actually care about. Without
    # this optimization, any code that calls load_service_instance_config for every instance in a yaml file is ~O(n^2).
    user_config = copy.deepcopy(
        service_configuration_lib.read_extra_service_information(
            service, conf_file, soa_dir=soa_dir, deepcopy=False
        ).get(instance)
    )
    if user_config is None:
        raise NoConfigurationForServiceError(
            f"{instance} not found in config file {soa_dir}/{service}/{conf_file}.yaml."
        )

    auto_config = load_service_instance_auto_configs(
        service, instance_type, cluster, soa_dir
    ).get(instance, {})
    return deep_merge_dictionaries(
        overrides=user_config,
        defaults=auto_config,
    )


def load_service_instance_auto_configs(
    service: str,
    instance_type: str,
    cluster: str,
    soa_dir: str = DEFAULT_SOA_DIR,
) -> Dict[str, Dict[str, Any]]:
    enabled_types = load_system_paasta_config().get_auto_config_instance_types_enabled()
    conf_file = f"{instance_type}-{cluster}"
    if enabled_types.get(instance_type):
        return service_configuration_lib.read_extra_service_information(
            service,
            f"{AUTO_SOACONFIG_SUBDIR}/{conf_file}",
            soa_dir=soa_dir,
            deepcopy=False,
        )
    else:
        return {}


def get_docker_host() -> str:
    return os.environ.get("DOCKER_HOST", "unix://var/run/docker.sock")


def get_docker_client() -> Client:
    client_opts = kwargs_from_env(assert_hostname=False)
    if "base_url" in client_opts:
        return Client(**client_opts)
    else:
        return Client(base_url=get_docker_host(), **client_opts)


def get_running_mesos_docker_containers() -> List[Dict]:
    client = get_docker_client()
    running_containers = client.containers()
    return [
        container
        for container in running_containers
        if "mesos-" in container["Names"][0]
    ]


class TimeoutError(Exception):
    pass


class Timeout:
    # From http://stackoverflow.com/questions/2281850/timeout-function-if-it-takes-too-long-to-finish

    def __init__(self, seconds: int = 1, error_message: str = "Timeout") -> None:
        self.seconds = seconds
        self.error_message = error_message

    def handle_timeout(self, signum: int, frame: FrameType) -> None:
        raise TimeoutError(self.error_message)

    def __enter__(self) -> None:
        self.old_handler = signal.signal(signal.SIGALRM, self.handle_timeout)
        signal.alarm(self.seconds)

    def __exit__(self, type: Any, value: Any, traceback: Any) -> None:
        signal.alarm(0)
        signal.signal(signal.SIGALRM, self.old_handler)


def print_with_indent(line: str, indent: int = 2) -> None:
    """Print a line with a given indent level"""
    print(" " * indent + line)


class NoDeploymentsAvailable(Exception):
    pass


class DeploymentVersion(NamedTuple):
    sha: str
    image_version: Optional[str]

    def __repr__(self) -> str:
        # Represented as commit if no image_version, standard tuple repr otherwise
        return (
            f"DeploymentVersion(sha={self.sha}, image_version={self.image_version})"
            if self.image_version
            else self.sha
        )

    def short_sha_repr(self, sha_len: int = 8) -> str:
        # Same as __repr__ but allows us to print the shortned commit sha.
        short_sha = self.sha[:sha_len]
        return (
            f"DeploymentVersion(sha={short_sha}, image_version={self.image_version})"
            if self.image_version
            else short_sha
        )

    def json(self) -> str:
        return json.dumps(self._asdict())


DeploymentsJsonV1Dict = Dict[str, BranchDictV1]

DeployGroup = str
BranchName = str


class _DeploymentsJsonV2ControlsDict(TypedDict, total=False):
    force_bounce: Optional[str]
    desired_state: str


class _DeploymentsJsonV2DeploymentsDict(TypedDict):
    docker_image: str
    git_sha: str
    image_version: Optional[str]


class DeploymentsJsonV2Dict(TypedDict):
    deployments: Dict[DeployGroup, _DeploymentsJsonV2DeploymentsDict]
    controls: Dict[BranchName, _DeploymentsJsonV2ControlsDict]


class DeploymentsJsonDict(TypedDict):
    v1: DeploymentsJsonV1Dict
    v2: DeploymentsJsonV2Dict


class DeploymentsJsonV1:
    def __init__(self, config_dict: DeploymentsJsonV1Dict) -> None:
        self.config_dict = config_dict

    def get_branch_dict(self, service: str, branch: str) -> BranchDictV1:
        full_branch = f"{service}:paasta-{branch}"
        return self.config_dict.get(full_branch, {})

    def __eq__(self, other: Any) -> bool:
        return (
            isinstance(other, DeploymentsJsonV1)
            and other.config_dict == self.config_dict
        )


class DeploymentsJsonV2:
    def __init__(self, service: str, config_dict: DeploymentsJsonV2Dict) -> None:
        self.config_dict = config_dict
        self.service = service

    def get_branch_dict(
        self, service: str, branch: str, deploy_group: str
    ) -> BranchDictV2:
        full_branch = f"{service}:{branch}"
        branch_dict: BranchDictV2 = {
            "docker_image": self.get_docker_image_for_deploy_group(deploy_group),
            "git_sha": self.get_git_sha_for_deploy_group(deploy_group),
            "image_version": self.get_image_version_for_deploy_group(deploy_group),
            "desired_state": self.get_desired_state_for_branch(full_branch),
            "force_bounce": self.get_force_bounce_for_branch(full_branch),
        }
        return branch_dict

    def get_deploy_groups(self) -> Collection[str]:
        return self.config_dict["deployments"].keys()

    def get_docker_image_for_deploy_group(self, deploy_group: str) -> str:
        try:
            deploy_group_config = self.config_dict["deployments"][deploy_group]
        except KeyError:
            e = f"{self.service} not deployed to {deploy_group}. Has mark-for-deployment been run?"
            raise NoDeploymentsAvailable(e)
        try:
            return deploy_group_config["docker_image"]
        except KeyError:
            e = f"The configuration for service {self.service} in deploy group {deploy_group} does not contain 'docker_image' metadata."
            raise KeyError(e)

    def get_git_sha_for_deploy_group(self, deploy_group: str) -> str:
        try:
            deploy_group_config = self.config_dict["deployments"][deploy_group]
        except KeyError:
            e = f"{self.service} not deployed to {deploy_group}. Has mark-for-deployment been run?"
            raise NoDeploymentsAvailable(e)
        try:
            return deploy_group_config["git_sha"]
        except KeyError:
            e = f"The configuration for service {self.service} in deploy group {deploy_group} does not contain 'git_sha' metadata."
            raise KeyError(e)

    def get_image_version_for_deploy_group(self, deploy_group: str) -> Optional[str]:
        try:
            deploy_group_config = self.config_dict["deployments"][deploy_group]
        except KeyError:
            e = f"{self.service} not deployed to {deploy_group}. Has mark-for-deployment been run?"
            raise NoDeploymentsAvailable(e)
        try:
            # TODO: Once these changes have propagated image_version should
            # always be present in the deployments.json file, so remove the
            # .get() call.
            return deploy_group_config.get("image_version", None)
        except KeyError:
            e = f"The configuration for service {self.service} in deploy group {deploy_group} does not contain 'image_version' metadata."
            raise KeyError(e)

    def get_deployment_version_for_deploy_group(
        self, deploy_group: str
    ) -> DeploymentVersion:
        return DeploymentVersion(
            sha=self.get_git_sha_for_deploy_group(deploy_group),
            image_version=self.get_image_version_for_deploy_group(deploy_group),
        )

    def get_desired_state_for_branch(self, control_branch: str) -> str:
        try:
            return self.config_dict["controls"][control_branch].get(
                "desired_state", "start"
            )
        except KeyError:
            e = f"{self.service} not configured for {control_branch}. Has mark-for-deployment been run?"
            raise NoDeploymentsAvailable(e)

    def get_force_bounce_for_branch(self, control_branch: str) -> str:
        try:
            return self.config_dict["controls"][control_branch].get(
                "force_bounce", None
            )
        except KeyError:
            e = f"{self.service} not configured for {control_branch}. Has mark-for-deployment been run?"
            raise NoDeploymentsAvailable(e)


def load_deployments_json(service: str, soa_dir: str = DEFAULT_SOA_DIR) -> Any:
    deployment_file = os.path.join(soa_dir, service, "deployments.json")
    if os.path.isfile(deployment_file):
        with open(deployment_file) as f:
            config_dict = json.load(f)
            return (
                DeploymentsJsonV1(config_dict["v1"])
                if "v1" in config_dict
                else DeploymentsJsonV2(service=service, config_dict=config_dict["v2"])
            )
    else:
        e = f"{deployment_file} was not found. 'generate_deployments_for_service --service {service}' must be run first"
        raise NoDeploymentsAvailable(e)


def load_v2_deployments_json(
    service: str, soa_dir: str = DEFAULT_SOA_DIR
) -> DeploymentsJsonV2:
    deployment_file = os.path.join(soa_dir, service, "deployments.json")
    if os.path.isfile(deployment_file):
        with open(deployment_file) as f:
            return DeploymentsJsonV2(service=service, config_dict=json.load(f)["v2"])
    else:
        e = f"{deployment_file} was not found. 'generate_deployments_for_service --service {service}' must be run first"
        raise NoDeploymentsAvailable(e)


def get_paasta_branch(cluster: str, instance: str) -> str:
    return SPACER.join((cluster, instance))


def parse_timestamp(tstamp: str) -> datetime.datetime:
    return datetime.datetime.strptime(tstamp, "%Y%m%dT%H%M%S")


def format_timestamp(dt: datetime.datetime = None) -> str:
    if dt is None:
        dt = datetime.datetime.utcnow()
    return dt.strftime("%Y%m%dT%H%M%S")


def get_paasta_tag_from_deploy_group(
    identifier: str, desired_state: str, image_version: Optional[str] = None
) -> str:
    timestamp = format_timestamp(datetime.datetime.utcnow())
    if image_version:
        return f"paasta-{identifier}+{image_version}-{timestamp}-{desired_state}"
    else:
        return f"paasta-{identifier}-{timestamp}-{desired_state}"


def get_paasta_tag(cluster: str, instance: str, desired_state: str) -> str:
    timestamp = format_timestamp(datetime.datetime.utcnow())
    return f"paasta-{cluster}.{instance}-{timestamp}-{desired_state}"


def format_tag(tag: str) -> str:
    return "refs/tags/%s" % tag


def get_latest_deployment_tag(
    refs: Dict[str, str], deploy_group: str
) -> Tuple[str, str, Optional[str]]:
    """Gets the latest deployment tag and sha for the specified deploy_group

    :param refs: A dictionary mapping git refs to shas
    :param deploy_group: The deployment group to return a deploy tag for

    :returns: A tuple of the form (ref, sha, image_version) where ref is the
              actual deployment tag (with the most recent timestamp), sha is
              the sha it points at and image_version provides additional
              version information about the image
    """
    most_recent_dtime = None
    most_recent_ref = None
    most_recent_sha = None
    most_recent_image_version = None
    pattern = re.compile(
        r"^refs/tags/paasta-%s(?:\+(?P<image_version>.*)){0,1}-(?P<dtime>\d{8}T\d{6})-deploy$"
        % deploy_group
    )

    for ref_name, sha in refs.items():
        match = pattern.match(ref_name)
        if match:
            gd = match.groupdict()
            dtime = gd["dtime"]
            if most_recent_dtime is None or dtime > most_recent_dtime:
                most_recent_dtime = dtime
                most_recent_ref = ref_name
                most_recent_sha = sha
                most_recent_image_version = gd["image_version"]
    return most_recent_ref, most_recent_sha, most_recent_image_version


def build_image_identifier(
    git_sha: str, sha_len: Optional[int] = None, image_version: Optional[str] = None
) -> str:
    image = git_sha
    if sha_len is not None:
        image = image[:sha_len]
    if image_version is not None:
        image += f"-{image_version}"

    return image


class NoDockerImageError(Exception):
    pass


def get_config_hash(config: Any, force_bounce: str = None) -> str:
    """Create an MD5 hash of the configuration dictionary to be sent to
    Marathon. Or anything really, so long as str(config) works. Returns
    the first 8 characters so things are not really long.

    :param config: The configuration to hash
    :param force_bounce: a timestamp (in the form of a string) that is appended before hashing
                         that can be used to force a hash change
    :returns: A MD5 hash of str(config)
    """
    hasher = hashlib.md5()
    hasher.update(
        json.dumps(config, sort_keys=True).encode("UTF-8")
        + (force_bounce or "").encode("UTF-8")
    )
    return "config%s" % hasher.hexdigest()[:8]


def get_git_sha_from_dockerurl(docker_url: str, long: bool = False) -> str:
    """We encode the sha of the code that built a docker image *in* the docker
    url. This function takes that url as input and outputs the sha.
    """
    if ":paasta-" in docker_url:
        deployment_version = get_deployment_version_from_dockerurl(docker_url)
        git_sha = deployment_version.sha if deployment_version else ""
    # Fall back to the old behavior if the docker_url does not follow the
    # expected pattern
    else:
        parts = docker_url.split("/")
        parts = parts[-1].split("-")
        git_sha = parts[-1]

    return git_sha if long else git_sha[:8]


def get_image_version_from_dockerurl(docker_url: str) -> Optional[str]:
    """We can optionally encode additional metadata about the docker image *in*
    the docker url. This function takes that url as input and outputs the sha.
    """
    deployment_version = get_deployment_version_from_dockerurl(docker_url)
    return deployment_version.image_version if deployment_version else None


def get_deployment_version_from_dockerurl(docker_url: str) -> DeploymentVersion:
    regex_match = re.match(
        r".*:paasta-(?P<git_sha>[A-Za-z0-9]+)(-(?P<image_version>.+))?", docker_url
    )

    return (
        DeploymentVersion(
            sha=regex_match.group("git_sha"),
            image_version=regex_match.group("image_version"),
        )
        if regex_match is not None
        else None
    )


def get_code_sha_from_dockerurl(docker_url: str) -> str:
    """code_sha is hash extracted from docker url prefixed with "git", short
    hash is used because it's embedded in marathon app names and there's length
    limit.
    """
    try:
        git_sha = get_git_sha_from_dockerurl(docker_url, long=False)
        return "git%s" % git_sha
    except Exception:
        return "gitUNKNOWN"


def is_under_replicated(
    num_available: int, expected_count: int, crit_threshold: int
) -> Tuple[bool, float]:
    """Calculates if something is under replicated

    :param num_available: How many things are up
    :param expected_count: How many things you think should be up
    :param crit_threshold: Int from 0-100
    :returns: Tuple of (bool, ratio)
    """
    if expected_count == 0:
        ratio = 100.0
    else:
        ratio = (num_available / float(expected_count)) * 100

    if ratio < int(crit_threshold):
        return (True, ratio)
    else:
        return (False, ratio)


def deploy_blacklist_to_constraints(
    deploy_blacklist: DeployBlacklist,
) -> List[Constraint]:
    """Converts a blacklist of locations into marathon appropriate constraints.

    https://mesosphere.github.io/marathon/docs/constraints.html#unlike-operator

    :param blacklist: List of lists of locations to blacklist
    :returns: List of lists of constraints
    """
    constraints: List[Constraint] = []
    for blacklisted_location in deploy_blacklist:
        constraints.append([blacklisted_location[0], "UNLIKE", blacklisted_location[1]])

    return constraints


def deploy_whitelist_to_constraints(
    deploy_whitelist: DeployWhitelist,
) -> List[Constraint]:
    """Converts a whitelist of locations into marathon appropriate constraints

    https://mesosphere.github.io/marathon/docs/constraints.html#like-operator

    :param deploy_whitelist: List of lists of locations to whitelist
    :returns: List of lists of constraints
    """
    if deploy_whitelist is not None:
        (region_type, regions) = deploy_whitelist
        regionstr = "|".join(regions)

        return [[region_type, "LIKE", regionstr]]
    return []


def terminal_len(text: str) -> int:
    """Return the number of characters that text will take up on a terminal."""
    return len(remove_ansi_escape_sequences(text))


def format_table(
    rows: Iterable[Union[str, Sequence[str]]], min_spacing: int = 2
) -> List[str]:
    """Formats a table for use on the command line.

    :param rows: List of rows, each of which can either be a tuple of strings containing the row's values, or a string
                 to be inserted verbatim. Each row (except literal strings) should be the same number of elements as
                 all the others.
    :returns: A string containing rows formatted as a table.
    """

    list_rows = [r for r in rows if not isinstance(r, str)]

    # If all of the rows are strings, we have nothing to do, so short-circuit.
    if not list_rows:
        return cast(List[str], rows)

    widths = []
    for i in range(len(list_rows[0])):
        widths.append(max(terminal_len(r[i]) for r in list_rows))

    expanded_rows = []
    for row in rows:
        if isinstance(row, str):
            expanded_rows.append([row])
        else:
            expanded_row = []
            for i, cell in enumerate(row):
                if i == len(row) - 1:
                    padding = ""
                else:
                    padding = " " * (widths[i] - terminal_len(cell))
                expanded_row.append(cell + padding)
            expanded_rows.append(expanded_row)

    return [(" " * min_spacing).join(r) for r in expanded_rows]


_DeepMergeT = TypeVar("_DeepMergeT", bound=Any)


class DuplicateKeyError(Exception):
    pass


def deep_merge_dictionaries(
    overrides: _DeepMergeT, defaults: _DeepMergeT, allow_duplicate_keys: bool = True
) -> _DeepMergeT:
    """
    Merges two dictionaries.
    """
    result = copy.deepcopy(defaults)
    stack: List[Tuple[Dict, Dict]] = [(overrides, result)]
    while stack:
        source_dict, result_dict = stack.pop()
        for key, value in source_dict.items():
            try:
                child = result_dict[key]
            except KeyError:
                result_dict[key] = value
            else:
                if isinstance(value, dict) and isinstance(child, dict):
                    stack.append((value, child))
                else:
                    if allow_duplicate_keys:
                        result_dict[key] = value
                    else:
                        raise DuplicateKeyError(
                            f"defaults and overrides both have key {key}"
                        )
    return result


class ZookeeperPool:
    """
    A context manager that shares the same KazooClient with its children. The first nested context manager
    creates and deletes the client and shares it with any of its children. This allows to place a context
    manager over a large number of zookeeper calls without opening and closing a connection each time.
    GIL makes this 'safe'.
    """

    counter: int = 0
    zk: KazooClient = None

    @classmethod
    def __enter__(cls) -> KazooClient:
        if cls.zk is None:
            cls.zk = KazooClient(
                hosts=load_system_paasta_config().get_zk_hosts(), read_only=True
            )
            cls.zk.start()
        cls.counter = cls.counter + 1
        return cls.zk

    @classmethod
    def __exit__(cls, *args: Any, **kwargs: Any) -> None:
        cls.counter = cls.counter - 1
        if cls.counter == 0:
            cls.zk.stop()
            cls.zk.close()
            cls.zk = None


def calculate_tail_lines(verbose_level: int) -> int:
    if verbose_level <= 1:
        return 0
    else:
        return 10 ** (verbose_level - 1)


def is_deploy_step(step: str) -> bool:
    """
    Returns true if the given step deploys to an instancename
    Returns false if the step is a predefined step-type, e.g. itest or command-*
    """
    return not (
        (step in DEPLOY_PIPELINE_NON_DEPLOY_STEPS) or (step.startswith("command-"))
    )


_UseRequestsCacheFuncT = TypeVar("_UseRequestsCacheFuncT", bound=Callable)


def use_requests_cache(
    cache_name: str, backend: str = "memory", **kwargs: Any
) -> Callable[[_UseRequestsCacheFuncT], _UseRequestsCacheFuncT]:
    def wrap(fun: _UseRequestsCacheFuncT) -> _UseRequestsCacheFuncT:
        def fun_with_cache(*args: Any, **kwargs: Any) -> Any:
            requests_cache.install_cache(cache_name, backend=backend, **kwargs)
            result = fun(*args, **kwargs)
            requests_cache.uninstall_cache()
            return result

        return cast(_UseRequestsCacheFuncT, fun_with_cache)

    return wrap


def long_job_id_to_short_job_id(long_job_id: str) -> str:
    service, instance, _, __ = decompose_job_id(long_job_id)
    return compose_job_id(service, instance)


def mean(iterable: Collection[float]) -> float:
    """
    Returns the average value of an iterable
    """
    return sum(iterable) / len(iterable)


def prompt_pick_one(sequence: Collection[str], choosing: str) -> str:
    if not sys.stdin.isatty():
        print(
            "No {choosing} specified and no TTY present to ask."
            "Please specify a {choosing} using the cli.".format(choosing=choosing),
            file=sys.stderr,
        )
        sys.exit(1)

    if not sequence:
        print(
            f"PaaSTA needs to pick a {choosing} but none were found.", file=sys.stderr
        )
        sys.exit(1)

    global_actions = [str("quit")]
    choices = [(item, item) for item in sequence]

    if len(choices) == 1:
        return choices[0][0]

    chooser = choice.Menu(choices=choices, global_actions=global_actions)
    chooser.title = (
        'Please pick a {choosing} from the choices below (or "quit" to quit):'.format(
            choosing=str(choosing)
        )
    )
    try:
        result = chooser.ask()
    except (KeyboardInterrupt, EOFError):
        print("")
        sys.exit(1)

    if isinstance(result, tuple) and result[1] == str("quit"):
        sys.exit(1)
    else:
        return result


def to_bytes(obj: Any) -> bytes:
    if isinstance(obj, bytes):
        return obj
    elif isinstance(obj, str):
        return obj.encode("UTF-8")
    else:
        return str(obj).encode("UTF-8")


_TimeoutFuncRetType = TypeVar("_TimeoutFuncRetType")


def timeout(
    seconds: int = 10,
    error_message: str = os.strerror(errno.ETIME),
    use_signals: bool = True,
) -> Callable[[Callable[..., _TimeoutFuncRetType]], Callable[..., _TimeoutFuncRetType]]:
    if use_signals:

        def decorate(
            func: Callable[..., _TimeoutFuncRetType]
        ) -> Callable[..., _TimeoutFuncRetType]:
            def _handle_timeout(signum: int, frame: FrameType) -> None:
                raise TimeoutError(error_message)

            def wrapper(*args: Any, **kwargs: Any) -> _TimeoutFuncRetType:
                signal.signal(signal.SIGALRM, _handle_timeout)
                signal.alarm(seconds)
                try:
                    result = func(*args, **kwargs)
                finally:
                    signal.alarm(0)
                return result

            return wraps(func)(wrapper)

    else:

        def decorate(
            func: Callable[..., _TimeoutFuncRetType]
        ) -> Callable[..., _TimeoutFuncRetType]:
            # https://github.com/python/mypy/issues/797
            return _Timeout(func, seconds, error_message)  # type: ignore

    return decorate


class _Timeout:
    def __init__(
        self,
        function: Callable[..., _TimeoutFuncRetType],
        seconds: float,
        error_message: str,
    ) -> None:
        self.seconds = seconds
        self.control: queue.Queue[
            Tuple[bool, Union[_TimeoutFuncRetType, Tuple]]
        ] = queue.Queue()
        self.function = function
        self.error_message = error_message

    def run(self, *args: Any, **kwargs: Any) -> None:
        # Try and put the result of the function into the q
        # if an exception occurs then we put the exc_info instead
        # so that it can be raised in the main thread.
        try:
            self.control.put((True, self.function(*args, **kwargs)))
        except Exception:
            self.control.put((False, sys.exc_info()))

    def __call__(self, *args: Any, **kwargs: Any) -> _TimeoutFuncRetType:
        self.func_thread = threading.Thread(target=self.run, args=args, kwargs=kwargs)
        self.func_thread.daemon = True
        self.timeout = self.seconds + time.time()
        self.func_thread.start()
        return self.get_and_raise()

    def get_and_raise(self) -> _TimeoutFuncRetType:
        while not self.timeout < time.time():
            time.sleep(0.01)
            if not self.func_thread.is_alive():
                ret = self.control.get()
                if ret[0]:
                    return cast(_TimeoutFuncRetType, ret[1])
                else:
                    _, e, tb = cast(Tuple, ret[1])
                    raise e.with_traceback(tb)
        raise TimeoutError(self.error_message)


def suggest_possibilities(
    word: str, possibilities: Iterable[str], max_suggestions: int = 3
) -> str:
    suggestions = cast(
        List[str],
        difflib.get_close_matches(
            word=word, possibilities=set(possibilities), n=max_suggestions
        ),
    )
    if len(suggestions) == 1:
        return f"\nDid you mean: {suggestions[0]}?"
    elif len(suggestions) >= 1:
        return f"\nDid you mean one of: {', '.join(suggestions)}?"
    else:
        return ""


def list_services(soa_dir: str = DEFAULT_SOA_DIR) -> Sequence[str]:
    """Returns a sorted list of all services"""
    return sorted(os.listdir(os.path.abspath(soa_dir)))


def get_possible_launched_by_user_variable_from_env() -> str:
    return os.getenv("SUDO_USER") or getpass.getuser()


def load_all_configs(
    cluster: str, file_prefix: str, soa_dir: str
) -> Mapping[str, Mapping[str, Any]]:
    config_dicts = {}
    for service in os.listdir(soa_dir):
        config_dicts[service] = load_service_instance_configs(
            service, file_prefix, cluster, soa_dir
        )
    return config_dicts


def ldap_user_search(
    cn: str,
    search_base: str,
    search_ou: str,
    ldap_host: str,
    username: str,
    password: str,
) -> Set[str]:
    """Connects to LDAP and raises a subclass of LDAPOperationResult when it fails"""
    tls_config = ldap3.Tls(
        validate=ssl.CERT_REQUIRED, ca_certs_file="/etc/ssl/certs/ca-certificates.crt"
    )
    server = ldap3.Server(ldap_host, use_ssl=True, tls=tls_config)
    conn = ldap3.Connection(
        server, user=username, password=password, raise_exceptions=True
    )
    conn.bind()

    search_filter = f"(&(memberOf=CN={cn},{search_ou})(!(userAccountControl=514)))"
    entries = conn.extend.standard.paged_search(
        search_base=search_base,
        search_scope=ldap3.SUBTREE,
        search_filter=search_filter,
        attributes=["sAMAccountName"],
        paged_size=1000,
        time_limit=10,
    )
    return {entry["attributes"]["sAMAccountName"] for entry in entries}


def _reorder_docker_volumes(volumes: List[DockerVolume]) -> List[DockerVolume]:
    deduped = {
        v["containerPath"].rstrip("/") + v["hostPath"].rstrip("/"): v for v in volumes
    }.values()
    return sort_dicts(deduped)


@lru_cache(maxsize=1)
def get_runtimeenv() -> str:
    try:
        with open("/nail/etc/runtimeenv", mode="r") as f:
            return f.read()
    except OSError:
        log.error("Unable to read runtimeenv - this is not expected if inside Yelp.")
        # we could also just crash or return None, but this seems a little easier to find
        # should we somehow run into this at Yelp
        return "unknown"<|MERGE_RESOLUTION|>--- conflicted
+++ resolved
@@ -2028,11 +2028,8 @@
     spark_kubeconfig: str
     kube_clusters: Dict
     spark_use_eks_default: bool
-<<<<<<< HEAD
     sidecar_requirements_config: Dict[str, KubeContainerResourceRequest]
-=======
     eks_cluster_aliases: Dict[str, str]
->>>>>>> 7970984d
 
 
 def load_system_paasta_config(

# Copyright 2015-2017 Yelp Inc.
#
# Licensed under the Apache License, Version 2.0 (the "License");
# you may not use this file except in compliance with the License.
# You may obtain a copy of the License at
#
#     http://www.apache.org/licenses/LICENSE-2.0
#
# Unless required by applicable law or agreed to in writing, software
# distributed under the License is distributed on an "AS IS" BASIS,
# WITHOUT WARRANTIES OR CONDITIONS OF ANY KIND, either express or implied.
# See the License for the specific language governing permissions and
# limitations under the License.
import contextlib
import copy
import datetime
import difflib
import errno
import fcntl
import getpass
import glob
import hashlib
import io
import json
import logging
import math
import os
import pwd
import queue
import re
import shlex
import signal
import socket
import ssl
import sys
import tempfile
import threading
import time
import warnings
from collections import OrderedDict
from enum import Enum
from fnmatch import fnmatch
from functools import lru_cache
from functools import wraps
from subprocess import PIPE
from subprocess import Popen
from subprocess import STDOUT
from types import FrameType
from typing import Any
from typing import Callable
from typing import cast
from typing import Collection
from typing import ContextManager
from typing import Dict
from typing import FrozenSet
from typing import IO
from typing import Iterable
from typing import Iterator
from typing import List
from typing import Literal
from typing import Mapping
from typing import NamedTuple
from typing import Optional
from typing import Sequence
from typing import Set
from typing import Tuple
from typing import Type
from typing import TypeVar
from typing import Union

import choice
import dateutil.tz
import ldap3
import requests_cache
import service_configuration_lib
from docker import Client
from docker.utils import kwargs_from_env
from kazoo.client import KazooClient
from mypy_extensions import TypedDict
from service_configuration_lib import read_extra_service_information
from service_configuration_lib import read_service_configuration

import paasta_tools.cli.fsm


# DO NOT CHANGE SPACER, UNLESS YOU'RE PREPARED TO CHANGE ALL INSTANCES
# OF IT IN OTHER LIBRARIES (i.e. service_configuration_lib).
# It's used to compose a job's full ID from its name and instance
SPACER = "."
INFRA_ZK_PATH = "/nail/etc/zookeeper_discovery/infrastructure/"
PATH_TO_SYSTEM_PAASTA_CONFIG_DIR = os.environ.get(
    "PAASTA_SYSTEM_CONFIG_DIR", "/etc/paasta/"
)
DEFAULT_SOA_DIR = service_configuration_lib.DEFAULT_SOA_DIR
DEFAULT_VAULT_TOKEN_FILE = "/root/.vault_token"
AUTO_SOACONFIG_SUBDIR = "autotuned_defaults"
DEFAULT_DOCKERCFG_LOCATION = "file:///root/.dockercfg"
DEPLOY_PIPELINE_NON_DEPLOY_STEPS = (
    "itest",
    "itest-and-push-to-registry",
    "security-check",
    "push-to-registry",
)
# Default values for _log
ANY_CLUSTER = "N/A"
ANY_INSTANCE = "N/A"
DEFAULT_LOGLEVEL = "event"
no_escape = re.compile(r"\x1B\[[0-9;]*[mK]")

# instead of the convention of using underscores in this scribe channel name,
# the audit log uses dashes to prevent collisions with a service that might be
# named 'audit_log'
AUDIT_LOG_STREAM = "stream_paasta-audit-log"

DEFAULT_SYNAPSE_HAPROXY_URL_FORMAT = (
    "http://{host:s}:{port:d}/;csv;norefresh;scope={scope:s}"
)

DEFAULT_CPU_PERIOD = 100000
DEFAULT_CPU_BURST_ADD = 1

DEFAULT_SOA_CONFIGS_GIT_URL = "sysgit.yelpcorp.com"

log = logging.getLogger(__name__)
log.addHandler(logging.NullHandler())

INSTANCE_TYPES = (
    "paasta_native",
    "adhoc",
    "kubernetes",
    "eks",
    "tron",
    "flink",
    "flinkeks",
    "cassandracluster",
    "kafkacluster",
    "vitesscluster",
    "monkrelays",
    "nrtsearchservice",
    "nrtsearchserviceeks",
)

PAASTA_K8S_INSTANCE_TYPES = {
    "kubernetes",
    "eks",
}

INSTANCE_TYPE_TO_K8S_NAMESPACE = {
    "marathon": "paasta",
    "adhoc": "paasta",
    "tron": "tron",
    "flink": "paasta-flinks",
    "flinkeks": "paasta-flinks",
    "cassandracluster": "paasta-cassandraclusters",
    "kafkacluster": "paasta-kafkaclusters",
    "vitesscluster": "paasta-vitessclusters",
    "nrtsearchservice": "paasta-nrtsearchservices",
    "nrtsearchserviceeks": "paasta-nrtsearchservices",
}

SHARED_SECRETS_K8S_NAMESPACES = {"paasta-spark", "paasta-cassandraclusters"}

CAPS_DROP = [
    "SETPCAP",
    "MKNOD",
    "AUDIT_WRITE",
    "CHOWN",
    "NET_RAW",
    "DAC_OVERRIDE",
    "FOWNER",
    "FSETID",
    "KILL",
    "SETGID",
    "SETUID",
    "NET_BIND_SERVICE",
    "SYS_CHROOT",
    "SETFCAP",
]


class RollbackTypes(Enum):
    AUTOMATIC_SLO_ROLLBACK = "automatic_slo_rollback"
    AUTOMATIC_METRIC_ROLLBACK = "automatic_metric_rollback"
    USER_INITIATED_ROLLBACK = "user_initiated_rollback"


class TimeCacheEntry(TypedDict):
    data: Any
    fetch_time: float


_CacheRetT = TypeVar("_CacheRetT")


class time_cache:
    def __init__(self, ttl: float = 0) -> None:
        self.configs: Dict[Tuple, TimeCacheEntry] = {}
        self.ttl = ttl

    def __call__(self, f: Callable[..., _CacheRetT]) -> Callable[..., _CacheRetT]:
        def cache(*args: Any, **kwargs: Any) -> _CacheRetT:
            if "ttl" in kwargs:
                ttl = kwargs["ttl"]
                del kwargs["ttl"]
            else:
                ttl = self.ttl
            key = args
            for item in kwargs.items():
                key += item
            if (
                (not ttl)
                or (key not in self.configs)
                or (time.time() - self.configs[key]["fetch_time"] > ttl)
            ):
                self.configs[key] = {
                    "data": f(*args, **kwargs),
                    "fetch_time": time.time(),
                }
            return self.configs[key]["data"]

        return cache


_SortDictsT = TypeVar("_SortDictsT", bound=Mapping)


def sort_dicts(dcts: Iterable[_SortDictsT]) -> List[_SortDictsT]:
    def key(dct: _SortDictsT) -> Tuple:
        return tuple(sorted(dct.items()))

    return sorted(dcts, key=key)


class InvalidInstanceConfig(Exception):
    pass


DeployBlacklist = List[Tuple[str, str]]
DeployWhitelist = Optional[Tuple[str, List[str]]]
# The actual config files will have lists, since tuples are not expressible in base YAML, so we define different types
# here to represent that. The getter functions will convert to the safe versions above.
UnsafeDeployBlacklist = Optional[Sequence[Sequence[str]]]
UnsafeDeployWhitelist = Optional[Sequence[Union[str, Sequence[str]]]]


Constraint = Sequence[str]

# e.g. ['GROUP_BY', 'habitat', 2]. Tron doesn't like that so we'll convert to Constraint later.
UnstringifiedConstraint = Sequence[Union[str, int, float]]

SecurityConfigDict = Dict  # Todo: define me.


class VolumeWithMode(TypedDict):
    mode: str


class DockerVolume(VolumeWithMode):
    hostPath: str
    containerPath: str


class AwsEbsVolume(VolumeWithMode):
    volume_id: str
    fs_type: str
    partition: int
    container_path: str


class PersistentVolume(VolumeWithMode):
    size: int
    container_path: str
    storage_class_name: str


class SecretVolumeItem(TypedDict, total=False):
    key: str
    path: str
    mode: Union[str, int]


class SecretVolume(TypedDict, total=False):
    secret_name: str
    container_path: str
    default_mode: Union[str, int]
    items: List[SecretVolumeItem]


class ProjectedSAVolume(TypedDict, total=False):
    container_path: str
    audience: str
    expiration_seconds: int


class TronSecretVolume(SecretVolume, total=False):
    secret_volume_name: str


class MonitoringDict(TypedDict, total=False):
    alert_after: Union[str, float]
    check_every: str
    check_oom_events: bool
    component: str
    description: str
    notification_email: Union[str, bool]
    page: bool
    priority: str
    project: str
    realert_every: float
    runbook: str
    slack_channels: Union[str, List[str]]
    tags: List[str]
    team: str
    ticket: bool
    tip: str


class InstanceConfigDict(TypedDict, total=False):
    deploy_group: str
    mem: float
    cpus: float
    disk: float
    cmd: str
    namespace: str
    args: List[str]
    cfs_period_us: float
    cpu_burst_add: float
    cap_add: List
    env: Dict[str, str]
    monitoring: MonitoringDict
    deploy_blacklist: UnsafeDeployBlacklist
    deploy_whitelist: UnsafeDeployWhitelist
    pool: str
    persistent_volumes: List[PersistentVolume]
    role: str
    extra_volumes: List[DockerVolume]
    aws_ebs_volumes: List[AwsEbsVolume]
    secret_volumes: List[SecretVolume]
    projected_sa_volumes: List[ProjectedSAVolume]
    security: SecurityConfigDict
    dependencies_reference: str
    dependencies: Dict[str, Dict]
    constraints: List[UnstringifiedConstraint]
    extra_constraints: List[UnstringifiedConstraint]
    net: str
    extra_docker_args: Dict[str, str]
    gpus: int
    branch: str
    iam_role: str
    iam_role_provider: str
    service: str


class BranchDictV1(TypedDict, total=False):
    docker_image: str
    desired_state: str
    force_bounce: Optional[str]


class BranchDictV2(TypedDict):
    git_sha: str
    docker_image: str
    image_version: Optional[str]
    desired_state: str
    force_bounce: Optional[str]


class DockerParameter(TypedDict):
    key: str
    value: str


KubeContainerResourceRequest = TypedDict(
    "KubeContainerResourceRequest",
    {
        "cpu": float,
        "memory": str,
        "ephemeral-storage": str,
    },
    total=False,
)


def safe_deploy_blacklist(input: UnsafeDeployBlacklist) -> DeployBlacklist:
    return [(t, l) for t, l in input]


def safe_deploy_whitelist(input: UnsafeDeployWhitelist) -> DeployWhitelist:
    try:
        location_type, allowed_values = input
        return cast(str, location_type), cast(List[str], allowed_values)
    except TypeError:
        return None


# For mypy typing
InstanceConfig_T = TypeVar("InstanceConfig_T", bound="InstanceConfig")


class InstanceConfig:
    config_filename_prefix: str

    def __init__(
        self,
        cluster: str,
        instance: str,
        service: str,
        config_dict: InstanceConfigDict,
        branch_dict: Optional[BranchDictV2],
        soa_dir: str = DEFAULT_SOA_DIR,
    ) -> None:
        self.config_dict = config_dict
        self.branch_dict = branch_dict
        self.cluster = cluster
        self.instance = instance
        self.service = service
        self.soa_dir = soa_dir
        self._job_id = compose_job_id(service, instance)
        config_interpolation_keys = ("deploy_group",)
        interpolation_facts = self.__get_interpolation_facts()
        for key in config_interpolation_keys:
            if (
                key in self.config_dict
                and self.config_dict[key] is not None  # type: ignore
            ):
                self.config_dict[key] = self.config_dict[key].format(  # type: ignore
                    **interpolation_facts
                )

    def __repr__(self) -> str:
        return "{!s}({!r}, {!r}, {!r}, {!r}, {!r}, {!r})".format(
            self.__class__.__name__,
            self.service,
            self.instance,
            self.cluster,
            self.config_dict,
            self.branch_dict,
            self.soa_dir,
        )

    def __get_interpolation_facts(self) -> Dict[str, str]:
        return {
            "cluster": self.cluster,
            "instance": self.instance,
            "service": self.service,
        }

    def get_cluster(self) -> str:
        return self.cluster

    def get_namespace(self) -> str:
        """Get namespace from config, default to the value from INSTANCE_TYPE_TO_K8S_NAMESPACE for this instance type, 'paasta' if that isn't defined."""
        return self.config_dict.get(
            "namespace",
            INSTANCE_TYPE_TO_K8S_NAMESPACE.get(self.get_instance_type(), "paasta"),
        )

    def get_instance(self) -> str:
        return self.instance

    def get_service(self) -> str:
        return self.service

    @property
    def job_id(self) -> str:
        return self._job_id

    def get_docker_registry(
        self, system_paasta_config: Optional["SystemPaastaConfig"] = None
    ) -> str:
        return get_service_docker_registry(
            self.service, self.soa_dir, system_config=system_paasta_config
        )

    def get_branch(self) -> str:
        return get_paasta_branch(
            cluster=self.get_cluster(), instance=self.get_instance()
        )

    def get_deploy_group(self) -> str:
        return self.config_dict.get("deploy_group", self.get_branch())

    def get_team(self) -> str:
        return self.config_dict.get("monitoring", {}).get("team", None)

    def get_mem(self) -> float:
        """Gets the memory required from the service's configuration.

        Defaults to 4096 (4G) if no value specified in the config.

        :returns: The amount of memory specified by the config, 4096 if not specified"""
        mem = self.config_dict.get("mem", 4096)
        return mem

    def get_mem_swap(self) -> str:
        """Gets the memory-swap value. This value is passed to the docker
        container to ensure that the total memory limit (memory + swap) is the
        same value as the 'mem' key in soa-configs. Note - this value *has* to
        be >= to the mem key, so we always round up to the closest MB and add
        additional 64MB for the docker executor (See PAASTA-12450).
        """
        mem = self.get_mem()
        mem_swap = int(math.ceil(mem + 64))
        return "%sm" % mem_swap

    def get_cpus(self) -> float:
        """Gets the number of cpus required from the service's configuration.

        Defaults to 1 cpu if no value specified in the config.

        :returns: The number of cpus specified in the config, 1 if not specified"""
        cpus = self.config_dict.get("cpus", 1)
        return cpus

    def get_cpu_burst_add(self) -> float:
        """Returns the number of additional cpus a container is allowed to use.
        Defaults to DEFAULT_CPU_BURST_ADD"""
        return self.config_dict.get("cpu_burst_add", DEFAULT_CPU_BURST_ADD)

    def get_cpu_period(self) -> float:
        """The --cpu-period option to be passed to docker
        Comes from the cfs_period_us configuration option

        :returns: The number to be passed to the --cpu-period docker flag"""
        return self.config_dict.get("cfs_period_us", DEFAULT_CPU_PERIOD)

    def get_cpu_quota(self) -> float:
        """Gets the --cpu-quota option to be passed to docker

        Calculation: (cpus + cpus_burst_add) * cfs_period_us

        :returns: The number to be passed to the --cpu-quota docker flag"""
        cpu_burst_add = self.get_cpu_burst_add()
        return (self.get_cpus() + cpu_burst_add) * self.get_cpu_period()

    def get_extra_docker_args(self) -> Dict[str, str]:
        return self.config_dict.get("extra_docker_args", {})

    def get_cap_add(self) -> Iterable[DockerParameter]:
        """Get the --cap-add options to be passed to docker
        Generated from the cap_add configuration option, which is a list of
        capabilities.

        Example configuration: {'cap_add': ['IPC_LOCK', 'SYS_PTRACE']}

        :returns: A generator of cap_add options to be passed as --cap-add flags"""
        for value in self.config_dict.get("cap_add", []):
            yield {"key": "cap-add", "value": f"{value}"}

    def get_cap_drop(self) -> Iterable[DockerParameter]:
        """Generates --cap-drop options to be passed to docker by default, which
        makes them not able to perform special privilege escalation stuff
        https://docs.docker.com/engine/reference/run/#runtime-privilege-and-linux-capabilities
        """
        for cap in CAPS_DROP:
            yield {"key": "cap-drop", "value": cap}

    def get_cap_args(self) -> Iterable[DockerParameter]:
        """Generate all --cap-add/--cap-drop parameters, ensuring not to have overlapping settings"""
        cap_adds = list(self.get_cap_add())
        if cap_adds and is_using_unprivileged_containers():
            log.warning(
                "Unprivileged containerizer detected, adding capabilities will not work properly"
            )
        yield from cap_adds
        added_caps = [cap["value"] for cap in cap_adds]
        for cap in self.get_cap_drop():
            if cap["value"] not in added_caps:
                yield cap

    def format_docker_parameters(
        self,
        with_labels: bool = True,
        system_paasta_config: Optional["SystemPaastaConfig"] = None,
    ) -> List[DockerParameter]:
        """Formats extra flags for running docker.  Will be added in the format
        `["--%s=%s" % (e['key'], e['value']) for e in list]` to the `docker run` command
        Note: values must be strings

        :param with_labels: Whether to build docker parameters with or without labels
        :returns: A list of parameters to be added to docker run"""
        parameters: List[DockerParameter] = [
            {"key": "memory-swap", "value": self.get_mem_swap()},
            {"key": "cpu-period", "value": "%s" % int(self.get_cpu_period())},
            {"key": "cpu-quota", "value": "%s" % int(self.get_cpu_quota())},
        ]
        if self.use_docker_disk_quota(system_paasta_config=system_paasta_config):
            parameters.append(
                {
                    "key": "storage-opt",
                    "value": f"size={int(self.get_disk() * 1024 * 1024)}",
                }
            )
        if with_labels:
            parameters.extend(
                [
                    {"key": "label", "value": "paasta_service=%s" % self.service},
                    {"key": "label", "value": "paasta_instance=%s" % self.instance},
                ]
            )
        extra_docker_args = self.get_extra_docker_args()
        if extra_docker_args:
            for key, value in extra_docker_args.items():
                parameters.extend([{"key": key, "value": value}])
        parameters.extend(self.get_docker_init())
        parameters.extend(self.get_cap_args())
        return parameters

    def use_docker_disk_quota(
        self, system_paasta_config: Optional["SystemPaastaConfig"] = None
    ) -> bool:
        if system_paasta_config is None:
            system_paasta_config = load_system_paasta_config()
        return system_paasta_config.get_enforce_disk_quota()

    def get_docker_init(self) -> Iterable[DockerParameter]:
        return [{"key": "init", "value": "true"}]

    def get_disk(self, default: float = 1024) -> float:
        """Gets the amount of disk space in MiB required from the service's configuration.

        Defaults to 1024 (1GiB) if no value is specified in the config.

        :returns: The amount of disk space specified by the config, 1024 MiB if not specified"""
        disk = self.config_dict.get("disk", default)
        return disk

    def get_gpus(self) -> Optional[int]:
        """Gets the number of gpus required from the service's configuration.

        Default to None if no value is specified in the config.

        :returns: The number of gpus specified by the config, 0 if not specified"""
        gpus = self.config_dict.get("gpus", None)
        return gpus

    def get_container_type(self) -> Optional[str]:
        """Get Mesos containerizer type.

        Default to DOCKER if gpus are not used.

        :returns: Mesos containerizer type, DOCKER or MESOS"""
        if self.get_gpus() is not None:
            container_type = "MESOS"
        else:
            container_type = "DOCKER"
        return container_type

    def get_cmd(self) -> Optional[Union[str, List[str]]]:
        """Get the docker cmd specified in the service's configuration.

        Defaults to None if not specified in the config.

        :returns: A string specified in the config, None if not specified"""
        return self.config_dict.get("cmd", None)

    def get_instance_type(self) -> Optional[str]:
        return getattr(self, "config_filename_prefix", None)

    def get_env_dictionary(
        self, system_paasta_config: Optional["SystemPaastaConfig"] = None
    ) -> Dict[str, str]:
        """A dictionary of key/value pairs that represent environment variables
        to be injected to the container environment"""
        env = {
            "PAASTA_SERVICE": self.service,
            "PAASTA_INSTANCE": self.instance,
            "PAASTA_CLUSTER": self.cluster,
            "PAASTA_DEPLOY_GROUP": self.get_deploy_group(),
            "PAASTA_DOCKER_IMAGE": self.get_docker_image(),
            "PAASTA_RESOURCE_CPUS": str(self.get_cpus()),
            "PAASTA_RESOURCE_MEM": str(self.get_mem()),
            "PAASTA_RESOURCE_DISK": str(self.get_disk()),
        }
        if self.get_gpus() is not None:
            env["PAASTA_RESOURCE_GPUS"] = str(self.get_gpus())
        try:
            env["PAASTA_GIT_SHA"] = get_git_sha_from_dockerurl(
                self.get_docker_url(system_paasta_config=system_paasta_config)
            )
        except Exception:
            pass
        image_version = self.get_image_version()
        if image_version is not None:
            env["PAASTA_IMAGE_VERSION"] = image_version
        team = self.get_team()
        if team:
            env["PAASTA_MONITORING_TEAM"] = team
        instance_type = self.get_instance_type()
        if instance_type:
            env["PAASTA_INSTANCE_TYPE"] = instance_type
        user_env = self.config_dict.get("env", {})
        env.update(user_env)
        return {str(k): str(v) for (k, v) in env.items()}

    def get_env(
        self, system_paasta_config: Optional["SystemPaastaConfig"] = None
    ) -> Dict[str, str]:
        """Basic get_env that simply returns the basic env, other classes
        might need to override this getter for more implementation-specific
        env getting"""
        return self.get_env_dictionary(system_paasta_config=system_paasta_config)

    def get_args(self) -> Optional[List[str]]:
        """Get the docker args specified in the service's configuration.

        If not specified in the config and if cmd is not specified, defaults to an empty array.
        If not specified in the config but cmd is specified, defaults to null.
        If specified in the config and if cmd is also specified, throws an exception. Only one may be specified.

        :param service_config: The service instance's configuration dictionary
        :returns: An array of args specified in the config,
            ``[]`` if not specified and if cmd is not specified,
            otherwise None if not specified but cmd is specified"""
        if self.get_cmd() is None:
            return self.config_dict.get("args", [])
        else:
            args = self.config_dict.get("args", None)
            if args is None:
                return args
            else:
                # TODO validation stuff like this should be moved into a check_*
                raise InvalidInstanceConfig(
                    "Instance configuration can specify cmd or args, but not both."
                )

    def get_monitoring(self) -> MonitoringDict:
        """Get monitoring overrides defined for the given instance"""
        return self.config_dict.get("monitoring", {})

    def get_deploy_constraints(
        self,
        blacklist: DeployBlacklist,
        whitelist: DeployWhitelist,
        system_deploy_blacklist: DeployBlacklist,
        system_deploy_whitelist: DeployWhitelist,
    ) -> List[Constraint]:
        """Return the combination of deploy_blacklist and deploy_whitelist
        as a list of constraints.
        """
        return (
            deploy_blacklist_to_constraints(blacklist)
            + deploy_whitelist_to_constraints(whitelist)
            + deploy_blacklist_to_constraints(system_deploy_blacklist)
            + deploy_whitelist_to_constraints(system_deploy_whitelist)
        )

    def get_deploy_blacklist(self) -> DeployBlacklist:
        """The deploy blacklist is a list of lists, where the lists indicate
        which locations the service should not be deployed"""
        return safe_deploy_blacklist(self.config_dict.get("deploy_blacklist", []))

    def get_deploy_whitelist(self) -> DeployWhitelist:
        """The deploy whitelist is a tuple of (location_type, [allowed value, allowed value, ...]).
        To have tasks scheduled on it, a host must be covered by the deploy whitelist (if present) and not excluded by
        the deploy blacklist."""

        return safe_deploy_whitelist(self.config_dict.get("deploy_whitelist"))

    def get_docker_image(self) -> str:
        """Get the docker image name (with tag) for a given service branch from
        a generated deployments.json file."""
        if self.branch_dict is not None:
            return self.branch_dict["docker_image"]
        else:
            return ""

    def get_image_version(self) -> Optional[str]:
        """Get additional information identifying the Docker image from a
        generated deployments.json file."""
        if self.branch_dict is not None and "image_version" in self.branch_dict:
            return self.branch_dict["image_version"]
        else:
            return None

    def get_docker_url(
        self, system_paasta_config: Optional["SystemPaastaConfig"] = None
    ) -> str:
        """Compose the docker url.
        :returns: '<registry_uri>/<docker_image>'
        """
        registry_uri = self.get_docker_registry(
            system_paasta_config=system_paasta_config
        )
        docker_image = self.get_docker_image()
        if not docker_image:
            raise NoDockerImageError(
                "Docker url not available because there is no docker_image"
            )
        docker_url = f"{registry_uri}/{docker_image}"
        return docker_url

    def get_desired_state(self) -> str:
        """Get the desired state (either 'start' or 'stop') for a given service
        branch from a generated deployments.json file."""
        if self.branch_dict is not None:
            return self.branch_dict["desired_state"]
        else:
            return "start"

    def get_force_bounce(self) -> Optional[str]:
        """Get the force_bounce token for a given service branch from a generated
        deployments.json file. This is a token that, when changed, indicates that
        the instance should be recreated and bounced, even if no other
        parameters have changed. This may be None or a string, generally a
        timestamp.
        """
        if self.branch_dict is not None:
            return self.branch_dict["force_bounce"]
        else:
            return None

    def check_cpus(self) -> Tuple[bool, str]:
        cpus = self.get_cpus()
        if cpus is not None:
            if not isinstance(cpus, (float, int)):
                return (
                    False,
                    'The specified cpus value "%s" is not a valid float or int.' % cpus,
                )
        return True, ""

    def check_mem(self) -> Tuple[bool, str]:
        mem = self.get_mem()
        if mem is not None:
            if not isinstance(mem, (float, int)):
                return (
                    False,
                    'The specified mem value "%s" is not a valid float or int.' % mem,
                )
        return True, ""

    def check_disk(self) -> Tuple[bool, str]:
        disk = self.get_disk()
        if disk is not None:
            if not isinstance(disk, (float, int)):
                return (
                    False,
                    'The specified disk value "%s" is not a valid float or int.' % disk,
                )
        return True, ""

    def check_security(self) -> Tuple[bool, str]:
        security = self.config_dict.get("security")
        if security is None:
            return True, ""

        outbound_firewall = security.get("outbound_firewall")

        if outbound_firewall is None:
            return True, ""

        if outbound_firewall is not None and outbound_firewall not in (
            "block",
            "monitor",
        ):
            return (
                False,
                'Unrecognized outbound_firewall value "%s"' % outbound_firewall,
            )

        unknown_keys = set(security.keys()) - {
            "outbound_firewall",
        }
        if unknown_keys:
            return (
                False,
                'Unrecognized items in security dict of service config: "%s"'
                % ",".join(unknown_keys),
            )

        return True, ""

    def check_dependencies_reference(self) -> Tuple[bool, str]:
        dependencies_reference = self.config_dict.get("dependencies_reference")
        if dependencies_reference is None:
            return True, ""

        dependencies = self.config_dict.get("dependencies")
        if dependencies is None:
            return (
                False,
                'dependencies_reference "%s" declared but no dependencies found'
                % dependencies_reference,
            )

        if dependencies_reference not in dependencies:
            return (
                False,
                'dependencies_reference "%s" not found in dependencies dictionary'
                % dependencies_reference,
            )

        return True, ""

    def check(self, param: str) -> Tuple[bool, str]:
        check_methods = {
            "cpus": self.check_cpus,
            "mem": self.check_mem,
            "security": self.check_security,
            "dependencies_reference": self.check_dependencies_reference,
            "deploy_group": self.check_deploy_group,
        }
        check_method = check_methods.get(param)
        if check_method is not None:
            return check_method()
        else:
            return (
                False,
                'Your service config specifies "%s", an unsupported parameter.' % param,
            )

    def validate(
        self,
        params: Optional[List[str]] = None,
    ) -> List[str]:
        if params is None:
            params = [
                "cpus",
                "mem",
                "security",
                "dependencies_reference",
                "deploy_group",
            ]
        error_msgs = []
        for param in params:
            check_passed, check_msg = self.check(param)
            if not check_passed:
                error_msgs.append(check_msg)
        return error_msgs

    def check_deploy_group(self) -> Tuple[bool, str]:
        deploy_group = self.get_deploy_group()
        if deploy_group is not None:
            pipeline_deploy_groups = get_pipeline_deploy_groups(
                service=self.service, soa_dir=self.soa_dir
            )
            if deploy_group not in pipeline_deploy_groups:
                return (
                    False,
                    f"{self.service}.{self.instance} uses deploy_group {deploy_group}, but {deploy_group} is not deployed to in deploy.yaml",
                )  # noqa: E501
        return True, ""

    def get_extra_volumes(self) -> List[DockerVolume]:
        """Extra volumes are a specially formatted list of dictionaries that should
        be bind mounted in a container The format of the dictionaries should
        conform to the `Mesos container volumes spec
        <https://mesosphere.github.io/marathon/docs/native-docker.html>`_"""
        return self.config_dict.get("extra_volumes", [])

    def get_aws_ebs_volumes(self) -> List[AwsEbsVolume]:
        return self.config_dict.get("aws_ebs_volumes", [])

    def get_secret_volumes(self) -> List[SecretVolume]:
        return self.config_dict.get("secret_volumes", [])

    def get_projected_sa_volumes(self) -> List[ProjectedSAVolume]:
        return self.config_dict.get("projected_sa_volumes", [])

    def get_iam_role(self) -> str:
        return self.config_dict.get("iam_role", "")

    def get_iam_role_provider(self) -> str:
        return self.config_dict.get("iam_role_provider", "aws")

    def get_role(self) -> Optional[str]:
        """Which mesos role of nodes this job should run on."""
        return self.config_dict.get("role")

    def get_pool(self) -> str:
        """Which pool of nodes this job should run on. This can be used to mitigate noisy neighbors, by putting
        particularly noisy or noise-sensitive jobs into different pools.

        This is implemented with an attribute "pool" on each mesos slave and by adding a constraint or node selector.

        Eventually this may be implemented with Mesos roles, once a framework can register under multiple roles.

        :returns: the "pool" attribute in your config dict, or the string "default" if not specified."""
        return self.config_dict.get("pool", "default")

    def get_pool_constraints(self) -> List[Constraint]:
        pool = self.get_pool()
        return [["pool", "LIKE", pool]]

    def get_constraints(self) -> Optional[List[Constraint]]:
        return stringify_constraints(self.config_dict.get("constraints", None))

    def get_extra_constraints(self) -> List[Constraint]:
        return stringify_constraints(self.config_dict.get("extra_constraints", []))

    def get_net(self) -> str:
        """
        :returns: the docker networking mode the container should be started with.
        """
        return self.config_dict.get("net", "bridge")

    def get_volumes(self, system_volumes: Sequence[DockerVolume]) -> List[DockerVolume]:
        volumes = list(system_volumes) + list(self.get_extra_volumes())
        return _reorder_docker_volumes(volumes)

    def get_persistent_volumes(self) -> Sequence[PersistentVolume]:
        return self.config_dict.get("persistent_volumes", [])

    def get_dependencies_reference(self) -> Optional[str]:
        """Get the reference to an entry in dependencies.yaml

        Defaults to None if not specified in the config.

        :returns: A string specified in the config, None if not specified"""
        return self.config_dict.get("dependencies_reference")

    def get_dependencies(self) -> Optional[Dict]:
        """Get the contents of the dependencies_dict pointed to by the dependency_reference or
        'main' if no dependency_reference exists

        Defaults to None if not specified in the config.

        :returns: A list of dictionaries specified in the dependencies_dict, None if not specified"""
        dependencies = self.config_dict.get("dependencies")
        if not dependencies:
            return None
        dependency_ref = self.get_dependencies_reference() or "main"
        return dependencies.get(dependency_ref)

    def get_outbound_firewall(self) -> Optional[str]:
        """Return 'block', 'monitor', or None as configured in security->outbound_firewall

        Defaults to None if not specified in the config

        :returns: A string specified in the config, None if not specified"""
        security = self.config_dict.get("security")
        if not security:
            return None
        return security.get("outbound_firewall")

    def __eq__(self, other: Any) -> bool:
        if isinstance(other, type(self)):
            return (
                self.config_dict == other.config_dict
                and self.branch_dict == other.branch_dict
                and self.cluster == other.cluster
                and self.instance == other.instance
                and self.service == other.service
            )
        else:
            return False


def stringify_constraint(usc: UnstringifiedConstraint) -> Constraint:
    return [str(x) for x in usc]


def stringify_constraints(
    uscs: Optional[List[UnstringifiedConstraint]],
) -> List[Constraint]:
    if uscs is None:
        return None
    return [stringify_constraint(usc) for usc in uscs]


@time_cache(ttl=60)
def validate_service_instance(
    service: str, instance: str, cluster: str, soa_dir: str
) -> str:
    possibilities: List[str] = []
    for instance_type in INSTANCE_TYPES:
        sis = get_service_instance_list(
            service=service,
            cluster=cluster,
            instance_type=instance_type,
            soa_dir=soa_dir,
        )
        if (service, instance) in sis:
            return instance_type
        possibilities.extend(si[1] for si in sis)
    else:
        suggestions = suggest_possibilities(word=instance, possibilities=possibilities)
        raise NoConfigurationForServiceError(
            f"Error: {compose_job_id(service, instance)} doesn't look like it has been configured "
            f"to run on the {cluster} cluster.{suggestions}"
        )


_ComposeRetT = TypeVar("_ComposeRetT")
_ComposeInnerRetT = TypeVar("_ComposeInnerRetT")


def compose(
    func_one: Callable[[_ComposeInnerRetT], _ComposeRetT],
    func_two: Callable[..., _ComposeInnerRetT],
) -> Callable[..., _ComposeRetT]:
    def composed(*args: Any, **kwargs: Any) -> _ComposeRetT:
        return func_one(func_two(*args, **kwargs))

    return composed


class PaastaColors:

    """Collection of static variables and methods to assist in coloring text."""

    # ANSI color codes
    BLUE = "\033[34m"
    BOLD = "\033[1m"
    CYAN = "\033[36m"
    DEFAULT = "\033[0m"
    GREEN = "\033[32m"
    GREY = "\033[38;5;242m"
    MAGENTA = "\033[35m"
    RED = "\033[31m"
    YELLOW = "\033[33m"

    @staticmethod
    def bold(text: str) -> str:
        """Return bolded text.

        :param text: a string
        :return: text color coded with ANSI bold
        """
        return PaastaColors.color_text(PaastaColors.BOLD, text)

    @staticmethod
    def blue(text: str) -> str:
        """Return text that can be printed blue.

        :param text: a string
        :return: text color coded with ANSI blue
        """
        return PaastaColors.color_text(PaastaColors.BLUE, text)

    @staticmethod
    def green(text: str) -> str:
        """Return text that can be printed green.

        :param text: a string
        :return: text color coded with ANSI green"""
        return PaastaColors.color_text(PaastaColors.GREEN, text)

    @staticmethod
    def red(text: str) -> str:
        """Return text that can be printed red.

        :param text: a string
        :return: text color coded with ANSI red"""
        return PaastaColors.color_text(PaastaColors.RED, text)

    @staticmethod
    def magenta(text: str) -> str:
        """Return text that can be printed magenta.

        :param text: a string
        :return: text color coded with ANSI magenta"""
        return PaastaColors.color_text(PaastaColors.MAGENTA, text)

    @staticmethod
    def color_text(color: str, text: str) -> str:
        """Return text that can be printed color.

        :param color: ANSI color code
        :param text: a string
        :return: a string with ANSI color encoding"""

        if os.getenv("NO_COLOR", "0") == "1":
            return text

        # any time text returns to default, we want to insert our color.
        replaced = text.replace(PaastaColors.DEFAULT, PaastaColors.DEFAULT + color)
        # then wrap the beginning and end in our color/default.
        return color + replaced + PaastaColors.DEFAULT

    @staticmethod
    def cyan(text: str) -> str:
        """Return text that can be printed cyan.

        :param text: a string
        :return: text color coded with ANSI cyan"""
        return PaastaColors.color_text(PaastaColors.CYAN, text)

    @staticmethod
    def yellow(text: str) -> str:
        """Return text that can be printed yellow.

        :param text: a string
        :return: text color coded with ANSI yellow"""
        return PaastaColors.color_text(PaastaColors.YELLOW, text)

    @staticmethod
    def grey(text: str) -> str:
        return PaastaColors.color_text(PaastaColors.GREY, text)

    @staticmethod
    def default(text: str) -> str:
        return PaastaColors.color_text(PaastaColors.DEFAULT, text)


LOG_COMPONENTS: Mapping[str, Mapping[str, Any]] = OrderedDict(
    [
        (
            "build",
            {
                "color": PaastaColors.blue,
                "help": (
                    "Logs for pre-deployment steps, such as itests, "
                    "image building, and security checks."
                ),
                "source_env": "devc",
            },
        ),
        (
            "deploy",
            {
                "color": PaastaColors.cyan,
                "help": (
                    "Logs for deployment steps and actions, such as "
                    "bouncing, start/stop/restart, and instance cleanup."
                ),
                "additional_source_envs": ["devc"],
            },
        ),
        (
            "monitoring",
            {
                "color": PaastaColors.green,
                "help": "Logs from Sensu checks for the service",
            },
        ),
        (
            "app_output",
            {
                "color": compose(PaastaColors.yellow, PaastaColors.bold),
                "help": (
                    "Stderr and stdout from a service's running processes. "
                    "Alias for both the stdout and stderr components."
                ),
            },
        ),
        (
            "stdout",
            {
                "color": PaastaColors.yellow,
                "help": "Stdout from a service's running processes.",
            },
        ),
        (
            "stderr",
            {
                "color": PaastaColors.yellow,
                "help": "Stderr from a service's running processes.",
            },
        ),
        (
            "security",
            {
                "color": PaastaColors.red,
                "help": "Logs from security-related services such as firewall monitoring",
            },
        ),
        ("oom", {"color": PaastaColors.red, "help": "Kernel OOM events."}),
        (
            "task_lifecycle",
            {
                "color": PaastaColors.bold,
                "help": "Logs that tell you about task startup, failures, healthchecks, etc.",
            },
        ),
        # I'm leaving these planned components here since they provide some hints
        # about where we want to go. See PAASTA-78.
        #
        # But I'm commenting them out so they don't delude users into believing we
        # can expose logs that we cannot actually expose. See PAASTA-927.
        #
        # ('app_request', {
        #     'color': PaastaColors.bold,
        #     'help': 'The request log for the service. Defaults to "service_NAME_requests"',
        #     'command': 'scribe_reader -e ENV -f service_example_happyhour_requests',
        # }),
        # ('app_errors', {
        #     'color': PaastaColors.red,
        #     'help': 'Application error log, defaults to "stream_service_NAME_errors"',
        #     'command': 'scribe_reader -e ENV -f stream_service_SERVICE_errors',
        # }),
        # ('lb_requests', {
        #     'color': PaastaColors.bold,
        #     'help': 'All requests from Smartstack haproxy',
        #     'command': 'NA - TODO: SRV-1130',
        # }),
        # ('lb_errors', {
        #     'color': PaastaColors.red,
        #     'help': 'Logs from Smartstack haproxy that have 400-500 error codes',
        #     'command': 'scribereader -e ENV -f stream_service_errors | grep SERVICE.instance',
        # }),
    ]
)


class NoSuchLogComponent(Exception):
    pass


def validate_log_component(component: str) -> bool:
    if component in LOG_COMPONENTS.keys():
        return True
    else:
        raise NoSuchLogComponent


def get_git_url(service: str, soa_dir: str = DEFAULT_SOA_DIR) -> str:
    """Get the git url for a service. Assumes that the service's
    repo matches its name, and that it lives in services- i.e.
    if this is called with the string 'test', the returned
    url will be git@github.yelpcorp.com:services/test.

    :param service: The service name to get a URL for
    :returns: A git url to the service's repository"""
    general_config = service_configuration_lib.read_service_configuration(
        service, soa_dir=soa_dir
    )
    # TODO: PAASTA-16927: get this from system config `.git_config`
    default_location = format_git_url(
        "git", "github.yelpcorp.com", f"services/{service}"
    )
    return general_config.get("git_url", default_location)


def format_git_url(git_user: str, git_server: str, repo_name: str) -> str:
    return f"{git_user}@{git_server}:{repo_name}"


def get_service_docker_registry(
    service: str,
    soa_dir: str = DEFAULT_SOA_DIR,
    system_config: Optional["SystemPaastaConfig"] = None,
) -> str:
    if service is None:
        raise NotImplementedError('"None" is not a valid service')
    service_configuration = service_configuration_lib.read_service_configuration(
        service, soa_dir
    )
    try:
        return service_configuration["docker_registry"]
    except KeyError:
        if not system_config:
            system_config = load_system_paasta_config()
        return system_config.get_system_docker_registry()


class NoSuchLogLevel(Exception):
    pass


class LogWriterConfig(TypedDict):
    driver: str
    options: Dict


class LogReaderConfig(TypedDict):
    driver: str
    options: Dict


# The active log writer.
_log_writer = None
# The map of name -> LogWriter subclasses, used by configure_log.
_log_writer_classes = {}


class LogWriter:
    def __init__(self, **kwargs: Any) -> None:
        pass

    def log(
        self,
        service: str,
        line: str,
        component: str,
        level: str = DEFAULT_LOGLEVEL,
        cluster: str = ANY_CLUSTER,
        instance: str = ANY_INSTANCE,
    ) -> None:
        raise NotImplementedError()

    def log_audit(
        self,
        user: str,
        host: str,
        action: str,
        action_details: dict = None,
        service: str = None,
        cluster: str = ANY_CLUSTER,
        instance: str = ANY_INSTANCE,
    ) -> None:
        raise NotImplementedError()


_LogWriterTypeT = TypeVar("_LogWriterTypeT", bound=Type[LogWriter])


def register_log_writer(name: str) -> Callable[[_LogWriterTypeT], _LogWriterTypeT]:
    """Returns a decorator that registers that log writer class at a given name
    so get_log_writer_class can find it."""

    def outer(log_writer_class: _LogWriterTypeT) -> _LogWriterTypeT:
        _log_writer_classes[name] = log_writer_class
        return log_writer_class

    return outer


def get_log_writer_class(name: str) -> Type[LogWriter]:
    return _log_writer_classes[name]


def list_log_writers() -> Iterable[str]:
    return _log_writer_classes.keys()


def configure_log() -> None:
    """We will log to the yocalhost binded scribe."""
    log_writer_config = load_system_paasta_config().get_log_writer()
    global _log_writer
    LogWriterClass = get_log_writer_class(log_writer_config["driver"])
    _log_writer = LogWriterClass(**log_writer_config.get("options", {}))


def _log(
    service: str,
    line: str,
    component: str,
    level: str = DEFAULT_LOGLEVEL,
    cluster: str = ANY_CLUSTER,
    instance: str = ANY_INSTANCE,
) -> None:
    if _log_writer is None:
        configure_log()
    return _log_writer.log(
        service=service,
        line=line,
        component=component,
        level=level,
        cluster=cluster,
        instance=instance,
    )


def _log_audit(
    action: str,
    action_details: dict = None,
    service: str = None,
    cluster: str = ANY_CLUSTER,
    instance: str = ANY_INSTANCE,
) -> None:
    if _log_writer is None:
        configure_log()

    user = get_username()
    host = get_hostname()

    return _log_writer.log_audit(
        user=user,
        host=host,
        action=action,
        action_details=action_details,
        service=service,
        cluster=cluster,
        instance=instance,
    )


def _now() -> str:
    return datetime.datetime.utcnow().isoformat()


def remove_ansi_escape_sequences(line: str) -> str:
    """Removes ansi escape sequences from the given line."""
    return no_escape.sub("", line)


def format_log_line(
    level: str,
    cluster: str,
    service: str,
    instance: str,
    component: str,
    line: str,
    timestamp: str = None,
) -> str:
    """Accepts a string 'line'.

    Returns an appropriately-formatted dictionary which can be serialized to
    JSON for logging and which contains 'line'.
    """

    validate_log_component(component)
    if not timestamp:
        timestamp = _now()
    line = remove_ansi_escape_sequences(line.strip())
    message = json.dumps(
        {
            "timestamp": timestamp,
            "level": level,
            "cluster": cluster,
            "service": service,
            "instance": instance,
            "component": component,
            "message": line,
        },
        sort_keys=True,
    )
    return message


def format_audit_log_line(
    cluster: str,
    instance: str,
    user: str,
    host: str,
    action: str,
    action_details: dict = None,
    service: str = None,
    timestamp: str = None,
) -> str:
    """Accepts:

        * a string 'user' describing the user that initiated the action
        * a string 'host' describing the server where the user initiated the action
        * a string 'action' describing an action performed by paasta_tools
        * a dict 'action_details' optional information about the action

    Returns an appropriately-formatted dictionary which can be serialized to
    JSON for logging and which contains details about an action performed on
    a service/instance.
    """
    if not timestamp:
        timestamp = _now()
    if not action_details:
        action_details = {}

    message = json.dumps(
        {
            "timestamp": timestamp,
            "cluster": cluster,
            "service": service,
            "instance": instance,
            "user": user,
            "host": host,
            "action": action,
            "action_details": action_details,
        },
        sort_keys=True,
    )
    return message


def get_log_name_for_service(service: str, prefix: str = None) -> str:
    if prefix:
        return f"stream_paasta_{prefix}_{service}"
    return "stream_paasta_%s" % service


try:
    import clog

    # Somehow clog turns on DeprecationWarnings, so we need to disable them
    # again after importing it.
    warnings.filterwarnings("ignore", category=DeprecationWarning)

    class CLogWriter(LogWriter):
        def __init__(self, **kwargs: Any):
            clog.config.configure(**kwargs)

        def log(
            self,
            service: str,
            line: str,
            component: str,
            level: str = DEFAULT_LOGLEVEL,
            cluster: str = ANY_CLUSTER,
            instance: str = ANY_INSTANCE,
        ) -> None:
            """This expects someone (currently the paasta cli main()) to have already
            configured the log object. We'll just write things to it.
            """
            if level == "event":
                print(f"[service {service}] {line}", file=sys.stdout)
            elif level == "debug":
                print(f"[service {service}] {line}", file=sys.stderr)
            else:
                raise NoSuchLogLevel
            log_name = get_log_name_for_service(service)
            formatted_line = format_log_line(
                level, cluster, service, instance, component, line
            )
            clog.log_line(log_name, formatted_line)

        def log_audit(
            self,
            user: str,
            host: str,
            action: str,
            action_details: dict = None,
            service: str = None,
            cluster: str = ANY_CLUSTER,
            instance: str = ANY_INSTANCE,
        ) -> None:
            log_name = AUDIT_LOG_STREAM
            formatted_line = format_audit_log_line(
                user=user,
                host=host,
                action=action,
                action_details=action_details,
                service=service,
                cluster=cluster,
                instance=instance,
            )
            clog.log_line(log_name, formatted_line)

    @register_log_writer("monk")
    class MonkLogWriter(CLogWriter):
        def __init__(
            self,
            monk_host: str = "169.254.255.254",
            monk_port: int = 1473,
            monk_disable: bool = False,
            **kwargs: Any,
        ) -> None:
            super().__init__(
                monk_host=monk_host,
                monk_port=monk_port,
                monk_disable=monk_disable,
            )

    @register_log_writer("scribe")
    class ScribeLogWriter(CLogWriter):
        def __init__(
            self,
            scribe_host: str = "169.254.255.254",
            scribe_port: int = 1463,
            scribe_disable: bool = False,
            **kwargs: Any,
        ) -> None:
            super().__init__(
                scribe_host=scribe_host,
                scribe_port=scribe_port,
                scribe_disable=scribe_disable,
            )

except ImportError:
    warnings.warn("clog is unavailable")


@register_log_writer("null")
class NullLogWriter(LogWriter):
    """A LogWriter class that doesn't do anything. Primarily useful for integration tests where we don't care about
    logs."""

    def __init__(self, **kwargs: Any) -> None:
        pass

    def log(
        self,
        service: str,
        line: str,
        component: str,
        level: str = DEFAULT_LOGLEVEL,
        cluster: str = ANY_CLUSTER,
        instance: str = ANY_INSTANCE,
    ) -> None:
        pass

    def log_audit(
        self,
        user: str,
        host: str,
        action: str,
        action_details: dict = None,
        service: str = None,
        cluster: str = ANY_CLUSTER,
        instance: str = ANY_INSTANCE,
    ) -> None:
        pass


@contextlib.contextmanager
def _empty_context() -> Iterator[None]:
    yield


_AnyIO = Union[io.IOBase, IO]


@register_log_writer("file")
class FileLogWriter(LogWriter):
    def __init__(
        self,
        path_format: str,
        mode: str = "a+",
        line_delimiter: str = "\n",
        flock: bool = False,
    ) -> None:
        self.path_format = path_format
        self.mode = mode
        self.flock = flock
        self.line_delimiter = line_delimiter

    def maybe_flock(self, fd: _AnyIO) -> ContextManager:
        if self.flock:
            # https://github.com/python/typeshed/issues/1548
            return flock(fd)
        else:
            return _empty_context()

    def format_path(
        self, service: str, component: str, level: str, cluster: str, instance: str
    ) -> str:
        return self.path_format.format(
            service=service,
            component=component,
            level=level,
            cluster=cluster,
            instance=instance,
        )

    def _log_message(self, path: str, message: str) -> None:
        # We use io.FileIO here because it guarantees that write() is implemented with a single write syscall,
        # and on Linux, writes to O_APPEND files with a single write syscall are atomic.
        #
        # https://docs.python.org/2/library/io.html#io.FileIO
        # http://article.gmane.org/gmane.linux.kernel/43445

        try:
            with io.FileIO(path, mode=self.mode, closefd=True) as f:
                with self.maybe_flock(f):
                    f.write(message.encode("UTF-8"))
        except IOError as e:
            print(
                "Could not log to {}: {}: {} -- would have logged: {}".format(
                    path, type(e).__name__, str(e), message
                ),
                file=sys.stderr,
            )

    def log(
        self,
        service: str,
        line: str,
        component: str,
        level: str = DEFAULT_LOGLEVEL,
        cluster: str = ANY_CLUSTER,
        instance: str = ANY_INSTANCE,
    ) -> None:
        path = self.format_path(service, component, level, cluster, instance)
        to_write = "{}{}".format(
            format_log_line(level, cluster, service, instance, component, line),
            self.line_delimiter,
        )

        self._log_message(path, to_write)

    def log_audit(
        self,
        user: str,
        host: str,
        action: str,
        action_details: dict = None,
        service: str = None,
        cluster: str = ANY_CLUSTER,
        instance: str = ANY_INSTANCE,
    ) -> None:
        path = self.format_path(AUDIT_LOG_STREAM, "", "", cluster, instance)
        formatted_line = format_audit_log_line(
            user=user,
            host=host,
            action=action,
            action_details=action_details,
            service=service,
            cluster=cluster,
            instance=instance,
        )

        to_write = f"{formatted_line}{self.line_delimiter}"

        self._log_message(path, to_write)


@contextlib.contextmanager
def flock(fd: _AnyIO) -> Iterator[None]:
    try:
        fcntl.flock(fd.fileno(), fcntl.LOCK_EX)
        yield
    finally:
        fcntl.flock(fd.fileno(), fcntl.LOCK_UN)


@contextlib.contextmanager
def timed_flock(fd: _AnyIO, seconds: int = 1) -> Iterator[None]:
    """Attempt to grab an exclusive flock with a timeout. Uses Timeout, so will
    raise a TimeoutError if `seconds` elapses before the flock can be obtained
    """
    # We don't want to wrap the user code in the timeout, just the flock grab
    flock_context = flock(fd)
    with Timeout(seconds=seconds):
        flock_context.__enter__()
    try:
        yield
    finally:
        flock_context.__exit__(*sys.exc_info())


def _timeout(process: Popen) -> None:
    """Helper function for _run. It terminates the process.
    Doesn't raise OSError, if we try to terminate a non-existing
    process as there can be a very small window between poll() and kill()
    """
    if process.poll() is None:
        try:
            # sending SIGKILL to the process
            process.kill()
        except OSError as e:
            # No such process error
            # The process could have been terminated meanwhile
            if e.errno != errno.ESRCH:
                raise


class PaastaNotConfiguredError(Exception):
    pass


class NoConfigurationForServiceError(Exception):
    pass


def get_readable_files_in_glob(glob: str, path: str) -> List[str]:
    """
    Returns a sorted list of files that are readable in an input glob by recursively searching a path
    """
    globbed_files = []
    for root, dirs, files in os.walk(path):
        for f in files:
            fn = os.path.join(root, f)
            if os.path.isfile(fn) and os.access(fn, os.R_OK) and fnmatch(fn, glob):
                globbed_files.append(fn)
    return sorted(globbed_files)


class ClusterAutoscalingResource(TypedDict):
    type: str
    id: str
    region: str
    pool: str
    min_capacity: int
    max_capacity: int


IdToClusterAutoscalingResourcesDict = Dict[str, ClusterAutoscalingResource]


class ResourcePoolSettings(TypedDict):
    target_utilization: float
    drain_timeout: int


PoolToResourcePoolSettingsDict = Dict[str, ResourcePoolSettings]


class LocalRunConfig(TypedDict, total=False):
    default_cluster: str


class RemoteRunConfig(TypedDict, total=False):
    default_role: str


class SparkRunConfig(TypedDict, total=False):
    default_cluster: str
    default_pool: str
    default_spark_driver_iam_role: str


class PaastaNativeConfig(TypedDict, total=False):
    principal: str
    secret: str


ExpectedSlaveAttributes = List[Dict[str, Any]]


class KubeKindDict(TypedDict, total=False):
    singular: str
    plural: str


class KubeCustomResourceDict(TypedDict, total=False):
    version: str
    file_prefix: str
    kube_kind: KubeKindDict
    group: str


class KubeStateMetricsCollectorConfigDict(TypedDict, total=False):
    unaggregated_metrics: List[str]
    summed_metric_to_group_keys: Dict[str, List[str]]
    label_metric_to_label_key: Dict[str, List[str]]
    label_renames: Dict[str, str]


class TopologySpreadConstraintDict(TypedDict, total=False):
    topology_key: str
    when_unsatisfiable: Literal["ScheduleAnyway", "DoNotSchedule"]
    max_skew: int


class SystemPaastaConfigDict(TypedDict, total=False):
    allowed_pools: Dict[str, List[str]]
    api_client_timeout: int
    api_endpoints: Dict[str, str]
    api_profiling_config: Dict
    auth_certificate_ttl: str
    auto_config_instance_types_enabled: Dict[str, bool]
    auto_config_instance_type_aliases: Dict[str, str]
    auto_hostname_unique_size: int
<<<<<<< HEAD
    boost_regions: List[str]
    cluster_boost_enabled: bool
=======
    cluster_autoscaler_max_decrease: float
    cluster_autoscaler_max_increase: float
    cluster_autoscaling_draining_enabled: bool
    cluster_autoscaling_resources: IdToClusterAutoscalingResourcesDict
>>>>>>> bea0d66d
    cluster_fqdn_format: str
    clusters: Sequence[str]
    cluster: str
    cr_owners: Dict[str, str]
    dashboard_links: Dict[str, Dict[str, str]]
    datastore_credentials_vault_env_overrides: Dict[str, str]
    default_push_groups: List
    default_should_use_uwsgi_exporter: bool
    deploy_blacklist: UnsafeDeployBlacklist
    deployd_metrics_provider: str
    deploy_whitelist: UnsafeDeployWhitelist
    disabled_watchers: List
    dockercfg_location: str
    docker_registry: str
    enable_client_cert_auth: bool
    enable_nerve_readiness_check: bool
    enable_envoy_readiness_check: bool
    enforce_disk_quota: bool
    envoy_admin_domain_name: str
    envoy_admin_endpoint_format: str
    envoy_nerve_readiness_check_script: List[str]
    envoy_readiness_check_script: List[str]
    expected_slave_attributes: ExpectedSlaveAttributes
    filter_bogus_mesos_cputime_enabled: bool
    fsm_template: str
    git_config: Dict
    hacheck_sidecar_image_url: str
    hacheck_sidecar_volumes: List[DockerVolume]
    kubernetes_add_registration_labels: bool
    kubernetes_custom_resources: List[KubeCustomResourceDict]
    kubernetes_use_hacheck_sidecar: bool
    ldap_host: str
    ldap_reader_password: str
    ldap_reader_username: str
    ldap_search_base: str
    ldap_search_ou: str
    local_run_config: LocalRunConfig
    log_reader: LogReaderConfig
    log_writer: LogWriterConfig
    maintenance_resource_reservation_enabled: bool
    mark_for_deployment_max_polling_threads: int
    mark_for_deployment_default_polling_interval: float
    mark_for_deployment_default_diagnosis_interval: float
    mark_for_deployment_default_default_time_before_first_diagnosis: float
    mark_for_deployment_should_ping_for_unhealthy_pods: bool
    mesos_config: Dict
    metrics_provider: str
    monitoring_config: Dict
    nerve_readiness_check_script: List[str]
    nerve_register_k8s_terminating: bool
    paasta_native: PaastaNativeConfig
    paasta_status_version: str
    pdb_max_unavailable: Union[str, int]
    pki_backend: str
    pod_defaults: Dict[str, Any]
    pool_node_affinities: Dict[str, Dict[str, List[str]]]
    topology_spread_constraints: List[TopologySpreadConstraintDict]
    readiness_check_prefix_template: List[str]
    register_k8s_pods: bool
    register_native_services: bool
    remote_run_config: RemoteRunConfig
    resource_pool_settings: PoolToResourcePoolSettingsDict
    secret_provider: str
    security_check_command: str
    sensu_host: str
    sensu_port: int
    service_discovery_providers: Dict[str, Any]
    slack: Dict[str, str]
    spark_run_config: SparkRunConfig
    supported_storage_classes: Sequence[str]
    synapse_haproxy_url_format: str
    synapse_host: str
    synapse_port: int
    taskproc: Dict
    tron: Dict
    gunicorn_exporter_sidecar_image_url: str
    vault_cluster_map: Dict
    vault_environment: str
    volumes: List[DockerVolume]
    zookeeper: str
    tron_k8s_cluster_overrides: Dict[str, str]
    skip_cpu_override_validation: List[str]
    spark_k8s_role: str
    cluster_aliases: Dict[str, str]
    hacheck_match_initial_delay: bool
    spark_ui_port: int
    spark_driver_port: int
    spark_blockmanager_port: int
    skip_cpu_burst_validation: List[str]
    tron_default_pool_override: str
    spark_kubeconfig: str
    kube_clusters: Dict
    spark_use_eks_default: bool
    sidecar_requirements_config: Dict[str, KubeContainerResourceRequest]
    eks_cluster_aliases: Dict[str, str]
    secret_sync_delay_seconds: float


def load_system_paasta_config(
    path: str = PATH_TO_SYSTEM_PAASTA_CONFIG_DIR,
) -> "SystemPaastaConfig":
    """
    Reads Paasta configs in specified directory in lexicographical order and deep merges
    the dictionaries (last file wins).
    """
    if not os.path.isdir(path):
        raise PaastaNotConfiguredError(
            "Could not find system paasta configuration directory: %s" % path
        )

    if not os.access(path, os.R_OK):
        raise PaastaNotConfiguredError(
            "Could not read from system paasta configuration directory: %s" % path
        )

    try:
        file_stats = frozenset(
            {
                (fn, os.stat(fn))
                for fn in get_readable_files_in_glob(glob="*.json", path=path)
            }
        )
        return parse_system_paasta_config(file_stats, path)
    except IOError as e:
        raise PaastaNotConfiguredError(
            f"Could not load system paasta config file {e.filename}: {e.strerror}"
        )


def optionally_load_system_paasta_config(
    path: str = PATH_TO_SYSTEM_PAASTA_CONFIG_DIR,
) -> "SystemPaastaConfig":
    """
    Tries to load the system paasta config, but will return an empty configuration if not available,
    without raising.
    """
    try:
        return load_system_paasta_config(path=path)
    except PaastaNotConfiguredError:
        return SystemPaastaConfig({}, "")


@lru_cache()
def parse_system_paasta_config(
    file_stats: FrozenSet[Tuple[str, os.stat_result]], path: str
) -> "SystemPaastaConfig":
    """Pass in a dictionary of filename -> os.stat_result, and this returns the merged parsed configs"""
    config: SystemPaastaConfigDict = {}
    for filename, _ in file_stats:
        with open(filename) as f:
            config = deep_merge_dictionaries(
                json.load(f), config, allow_duplicate_keys=False
            )
    return SystemPaastaConfig(config, path)


class PoolsNotConfiguredError(Exception):
    pass


def validate_pool(
    cluster: str, pool: str, system_paasta_config: "SystemPaastaConfig"
) -> bool:
    if pool:
        valid_pools = system_paasta_config.get_pools_for_cluster(cluster)
        if not valid_pools:
            raise PoolsNotConfiguredError
        # at this point, we can be sure that `valid_pools` is populated
        return pool in valid_pools
    return True


class SystemPaastaConfig:
    def __init__(self, config: SystemPaastaConfigDict, directory: str) -> None:
        self.directory = directory
        self.config_dict = config

    def __eq__(self, other: Any) -> bool:
        if isinstance(other, SystemPaastaConfig):
            return (
                self.directory == other.directory
                and self.config_dict == other.config_dict
            )
        return False

    def __repr__(self) -> str:
        return f"SystemPaastaConfig({self.config_dict!r}, {self.directory!r})"

    def get_secret_sync_delay_seconds(self) -> float:
        return self.config_dict.get("secret_sync_delay_seconds", 0)

    def get_spark_use_eks_default(self) -> bool:
        return self.config_dict.get("spark_use_eks_default", False)

    def get_sidecar_requirements_config(
        self,
    ) -> Dict[str, KubeContainerResourceRequest]:
        return self.config_dict.get("sidecar_requirements_config", {})

    def get_tron_default_pool_override(self) -> str:
        """Get the default pool override variable defined in this host's cluster config file.

        :returns: The default_pool_override specified in the paasta configuration
        """
        return self.config_dict.get("tron_default_pool_override", "default")

    def get_zk_hosts(self) -> str:
        """Get the zk_hosts defined in this hosts's cluster config file.
        Strips off the zk:// prefix, if it exists, for use with Kazoo.

        :returns: The zk_hosts specified in the paasta configuration
        """
        try:
            hosts = self.config_dict["zookeeper"]
        except KeyError:
            raise PaastaNotConfiguredError(
                "Could not find zookeeper connection string in configuration directory: %s"
                % self.directory
            )

        # how do python strings not have a method for doing this
        if hosts.startswith("zk://"):
            return hosts[len("zk://") :]
        return hosts

    def get_system_docker_registry(self) -> str:
        """Get the docker_registry defined in this host's cluster config file.

        :returns: The docker_registry specified in the paasta configuration
        """
        try:
            return self.config_dict["docker_registry"]
        except KeyError:
            raise PaastaNotConfiguredError(
                "Could not find docker registry in configuration directory: %s"
                % self.directory
            )

    def get_hacheck_sidecar_volumes(self) -> List[DockerVolume]:
        """Get the hacheck sidecar volumes defined in this host's hacheck_sidecar_volumes config file.

        :returns: The list of volumes specified in the paasta configuration
        """
        try:
            volumes = self.config_dict["hacheck_sidecar_volumes"]
        except KeyError:
            raise PaastaNotConfiguredError(
                "Could not find hacheck_sidecar_volumes in configuration directory: %s"
                % self.directory
            )
        return _reorder_docker_volumes(list(volumes))

    def get_volumes(self) -> Sequence[DockerVolume]:
        """Get the volumes defined in this host's volumes config file.

        :returns: The list of volumes specified in the paasta configuration
        """
        try:
            return self.config_dict["volumes"]
        except KeyError:
            raise PaastaNotConfiguredError(
                "Could not find volumes in configuration directory: %s" % self.directory
            )

    def get_cluster(self) -> str:
        """Get the cluster defined in this host's cluster config file.

        :returns: The name of the cluster defined in the paasta configuration
        """
        try:
            return self.config_dict["cluster"]
        except KeyError:
            raise PaastaNotConfiguredError(
                "Could not find cluster in configuration directory: %s" % self.directory
            )

    def get_dashboard_links(self) -> Mapping[str, Mapping[str, str]]:
        return self.config_dict["dashboard_links"]

    def get_cr_owners(self) -> Dict[str, str]:
        return self.config_dict["cr_owners"]

    def get_auto_hostname_unique_size(self) -> int:
        """
        We automatically add a ["hostname", "UNIQUE"] constraint to "small" services running in production clusters.
        If there are less than or equal to this number of instances, we consider it small.
        We fail safe and return -1 to avoid adding the ['hostname', 'UNIQUE'] constraint if this value is not defined

        :returns: The integer size of a small service
        """
        return self.config_dict.get("auto_hostname_unique_size", -1)

    def get_auto_config_instance_types_enabled(self) -> Dict[str, bool]:
        return self.config_dict.get("auto_config_instance_types_enabled", {})

    def get_auto_config_instance_type_aliases(self) -> Dict[str, str]:
        """
        Allow re-using another instance type's autotuned data. This is useful when an instance can be trivially moved around
        type-wise as it allows us to avoid data races/issues with the autotuned recommendations generator/updater.
        """
        return self.config_dict.get("auto_config_instance_type_aliases", {})

    def get_api_client_timeout(self) -> int:
        """
        We've seen the Paasta API get hung up sometimes and the client not realizing this will sit idle forever.
        This will be used to specify the default timeout
        """
        return self.config_dict.get("api_client_timeout", 120)

    def get_api_endpoints(self) -> Mapping[str, str]:
        return self.config_dict["api_endpoints"]

    def get_enable_client_cert_auth(self) -> bool:
        """
        If enabled present a client certificate from ~/.paasta/pki/<cluster>.crt and ~/.paasta/pki/<cluster>.key
        """
        return self.config_dict.get("enable_client_cert_auth", True)

    def get_enable_nerve_readiness_check(self) -> bool:
        """
        If enabled perform readiness checks on nerve
        """
        return self.config_dict.get("enable_nerve_readiness_check", True)

    def get_enable_envoy_readiness_check(self) -> bool:
        """
        If enabled perform readiness checks on envoy
        """
        return self.config_dict.get("enable_envoy_readiness_check", False)

    def get_nerve_readiness_check_script(self) -> List[str]:
        return self.config_dict.get(
            "nerve_readiness_check_script", ["/check_smartstack_up.sh"]
        )

    def get_envoy_readiness_check_script(self) -> List[str]:
        return self.config_dict.get(
            "envoy_readiness_check_script",
            ["/check_proxy_up.sh", "--enable-envoy", "--envoy-check-mode", "eds-dir"],
        )

    def get_envoy_nerve_readiness_check_script(self) -> List[str]:
        return self.config_dict.get(
            "envoy_nerve_readiness_check_script",
            ["/check_proxy_up.sh", "--enable-smartstack", "--enable-envoy"],
        )

    def get_nerve_register_k8s_terminating(self) -> bool:
        return self.config_dict.get("nerve_register_k8s_terminating", True)

    def get_enforce_disk_quota(self) -> bool:
        """
        If enabled, add `--storage-opt size=SIZE` arg to `docker run` calls,
        enforcing the disk quota as a result.

        Please note that this should be enabled only for a suported environment
        (which at the moment is only `overlay2` driver backed by `XFS`
        filesystem mounted with `prjquota` option) otherwise Docker will fail
        to start.
        """
        return self.config_dict.get("enforce_disk_quota", False)

    def get_auth_certificate_ttl(self) -> str:
        """
        How long to request for ttl on auth certificates. Note that this maybe limited
        by policy in Vault
        """
        return self.config_dict.get("auth_certificate_ttl", "11h")

    def get_fsm_template(self) -> str:
        fsm_path = os.path.dirname(paasta_tools.cli.fsm.__file__)
        template_path = os.path.join(fsm_path, "template")
        return self.config_dict.get("fsm_template", template_path)

    def get_log_writer(self) -> LogWriterConfig:
        """Get the log_writer configuration out of global paasta config

        :returns: The log_writer dictionary.
        """
        try:
            return self.config_dict["log_writer"]
        except KeyError:
            raise PaastaNotConfiguredError(
                "Could not find log_writer in configuration directory: %s"
                % self.directory
            )

    def get_log_reader(self) -> LogReaderConfig:
        """Get the log_reader configuration out of global paasta config

        :returns: the log_reader dictionary.
        """
        try:
            return self.config_dict["log_reader"]
        except KeyError:
            raise PaastaNotConfiguredError(
                "Could not find log_reader in configuration directory: %s"
                % self.directory
            )

    def get_metrics_provider(self) -> Optional[str]:
        """Get the metrics_provider configuration out of global paasta config

        :returns: A string identifying the metrics_provider
        """
        deployd_metrics_provider = self.config_dict.get("deployd_metrics_provider")
        if deployd_metrics_provider is not None:
            return deployd_metrics_provider
        return self.config_dict.get("metrics_provider")

    def get_sensu_host(self) -> str:
        """Get the host that we should send sensu events to.

        :returns: the sensu_host string, or localhost if not specified.
        """
        return self.config_dict.get("sensu_host", "localhost")

    def get_sensu_port(self) -> int:
        """Get the port that we should send sensu events to.

        :returns: the sensu_port value as an integer, or 3030 if not specified.
        """
        return int(self.config_dict.get("sensu_port", 3030))

    def get_dockercfg_location(self) -> str:
        """Get the location of the dockerfile, as a URI.

        :returns: the URI specified, or file:///root/.dockercfg if not specified.
        """
        return self.config_dict.get("dockercfg_location", DEFAULT_DOCKERCFG_LOCATION)

    def get_synapse_port(self) -> int:
        """Get the port that haproxy-synapse exposes its status on. Defaults to 3212.

        :returns: the haproxy-synapse status port."""
        return int(self.config_dict.get("synapse_port", 3212))

    def get_default_synapse_host(self) -> str:
        """Get the default host we should interrogate for haproxy-synapse state.

        :returns: A hostname that is running haproxy-synapse."""
        return self.config_dict.get("synapse_host", "localhost")

    def get_synapse_haproxy_url_format(self) -> str:
        """Get a format string for the URL to query for haproxy-synapse state. This format string gets two keyword
        arguments, host and port. Defaults to "http://{host:s}:{port:d}/;csv;norefresh".

        :returns: A format string for constructing the URL of haproxy-synapse's status page."""
        return self.config_dict.get(
            "synapse_haproxy_url_format", DEFAULT_SYNAPSE_HAPROXY_URL_FORMAT
        )

    def get_service_discovery_providers(self) -> Dict[str, Any]:
        return self.config_dict.get("service_discovery_providers", {})

<<<<<<< HEAD
    def get_cluster_boost_enabled(self) -> bool:
        """Enable the cluster boost. Note that the boost only applies to the CPUs.
        If the boost is toggled on here but not configured, it will be transparent.

        :returns A bool: True means cluster boost is enabled."""
        return self.config_dict.get("cluster_boost_enabled", False)
=======
    def get_cluster_autoscaling_resources(self) -> IdToClusterAutoscalingResourcesDict:
        return self.config_dict.get("cluster_autoscaling_resources", {})

    def get_cluster_autoscaling_draining_enabled(self) -> bool:
        """Enable mesos maintenance mode and trigger draining of instances before the
        autoscaler terminates the instance.

        :returns A bool"""
        return self.config_dict.get("cluster_autoscaling_draining_enabled", True)

    def get_cluster_autoscaler_max_increase(self) -> float:
        """Set the maximum increase that the cluster autoscaler can make in each run

        :returns A float"""
        return self.config_dict.get("cluster_autoscaler_max_increase", 0.2)

    def get_cluster_autoscaler_max_decrease(self) -> float:
        """Set the maximum decrease that the cluster autoscaler can make in each run

        :returns A float"""
        return self.config_dict.get("cluster_autoscaler_max_decrease", 0.1)
>>>>>>> bea0d66d

    def get_resource_pool_settings(self) -> PoolToResourcePoolSettingsDict:
        return self.config_dict.get("resource_pool_settings", {})

    def get_cluster_fqdn_format(self) -> str:
        """Get a format string that constructs a DNS name pointing at the paasta masters in a cluster. This format
        string gets one parameter: cluster. Defaults to 'paasta-{cluster:s}.yelp'.

        :returns: A format string for constructing the FQDN of the masters in a given cluster."""
        return self.config_dict.get("cluster_fqdn_format", "paasta-{cluster:s}.yelp")

    def get_paasta_status_version(self) -> str:
        """Get paasta status version string (new | old). Defaults to 'old'.

        :returns: A string with the version desired version of paasta status."""
        return self.config_dict.get("paasta_status_version", "old")

    def get_local_run_config(self) -> LocalRunConfig:
        """Get the local-run config

        :returns: The local-run job config dictionary"""
        return self.config_dict.get("local_run_config", {})

    def get_remote_run_config(self) -> RemoteRunConfig:
        """Get the remote-run config

        :returns: The remote-run system_paasta_config dictionary"""
        return self.config_dict.get("remote_run_config", {})

    def get_spark_run_config(self) -> SparkRunConfig:
        """Get the spark-run config

        :returns: The spark-run system_paasta_config dictionary"""
        return self.config_dict.get("spark_run_config", {})

    def get_paasta_native_config(self) -> PaastaNativeConfig:
        return self.config_dict.get("paasta_native", {})

    def get_mesos_cli_config(self) -> Dict:
        """Get the config for mesos-cli

        :returns: The mesos cli config
        """
        return self.config_dict.get("mesos_config", {})

    def get_monitoring_config(self) -> Dict:
        """Get the monitoring config

        :returns: the monitoring config dictionary"""
        return self.config_dict.get("monitoring_config", {})

    def get_deploy_blacklist(self) -> DeployBlacklist:
        """Get global blacklist. This applies to all services
        in the cluster

        :returns: The blacklist
        """
        return safe_deploy_blacklist(self.config_dict.get("deploy_blacklist", []))

    def get_deploy_whitelist(self) -> DeployWhitelist:
        """Get global whitelist. This applies to all services
        in the cluster

        :returns: The whitelist
        """

        return safe_deploy_whitelist(self.config_dict.get("deploy_whitelist"))

    def get_expected_slave_attributes(self) -> ExpectedSlaveAttributes:
        """Return a list of dictionaries, representing the expected combinations of attributes in this cluster. Used for
        calculating the default routing constraints."""
        return self.config_dict.get("expected_slave_attributes")

    def get_security_check_command(self) -> Optional[str]:
        """Get the script to be executed during the security-check build step

        :return: The name of the file
        """
        return self.config_dict.get("security_check_command", None)

    def get_hacheck_sidecar_image_url(self) -> str:
        """Get the docker image URL for the hacheck sidecar container"""
        return self.config_dict.get("hacheck_sidecar_image_url")

    def get_register_k8s_pods(self) -> bool:
        """Enable registration of k8s services in nerve"""
        return self.config_dict.get("register_k8s_pods", False)

    def get_kubernetes_add_registration_labels(self) -> bool:
        return self.config_dict.get("kubernetes_add_registration_labels", False)

    def get_kubernetes_custom_resources(self) -> Sequence[KubeCustomResourceDict]:
        """List of custom resources that should be synced by setup_kubernetes_cr"""
        return self.config_dict.get("kubernetes_custom_resources", [])

    def get_kubernetes_use_hacheck_sidecar(self) -> bool:
        return self.config_dict.get("kubernetes_use_hacheck_sidecar", True)

    def get_register_native_services(self) -> bool:
        """Enable registration of native paasta services in nerve"""
        return self.config_dict.get("register_native_services", False)

    def get_taskproc(self) -> Dict:
        return self.config_dict.get("taskproc", {})

    def get_disabled_watchers(self) -> List:
        return self.config_dict.get("disabled_watchers", [])

    def get_pool_node_affinities(self) -> Dict[str, Dict[str, List[str]]]:
        """Node selectors that will be applied to all Pods in a pool"""
        return self.config_dict.get("pool_node_affinities", {})

    def get_topology_spread_constraints(self) -> List[TopologySpreadConstraintDict]:
        """List of TopologySpreadConstraints that will be applied to all Pods in the cluster"""
        return self.config_dict.get("topology_spread_constraints", [])

    def get_datastore_credentials_vault_overrides(self) -> Dict[str, str]:
        """In order to use different Vault shards, vault-tools allows you to override
        environment variables (CA, token file, and URL). DB credentials are stored in
        a different shard to minimize the impact on the core Vault shard (which has
        size restrictions derived from Zookeeper limitations)."""
        return self.config_dict.get("datastore_credentials_vault_env_overrides", {})

    def get_vault_environment(self) -> Optional[str]:
        """Get the environment name for the vault cluster
        This must match the environment keys in the secret json files
        used by all services in this cluster"""
        return self.config_dict.get("vault_environment")

    def get_vault_cluster_config(self) -> dict:
        """Get a map from paasta_cluster to vault ecosystem. We need
        this because not every ecosystem will have its own vault cluster"""
        return self.config_dict.get("vault_cluster_map", {})

    def get_secret_provider_name(self) -> str:
        """Get the name for the configured secret_provider, used to
        decrypt secrets"""
        return self.config_dict.get("secret_provider", "paasta_tools.secret_providers")

    def get_slack_token(self) -> str:
        """Get a slack token for slack notifications. Returns None if there is
        none available"""
        return self.config_dict.get("slack", {}).get("token", None)

    def get_tron_config(self) -> dict:
        return self.config_dict.get("tron", {})

    def get_clusters(self) -> Sequence[str]:
        return self.config_dict.get("clusters", [])

    def get_supported_storage_classes(self) -> Sequence[str]:
        return self.config_dict.get("supported_storage_classes", [])

    def get_envoy_admin_endpoint_format(self) -> str:
        """Get the format string for Envoy's admin interface."""
        return self.config_dict.get(
            "envoy_admin_endpoint_format", "http://{host:s}:{port:d}/{endpoint:s}"
        )

    def get_envoy_admin_port(self) -> int:
        """Get the port that Envoy's admin interface is listening on
        from /etc/services."""
        return socket.getservbyname(
            self.config_dict.get("envoy_admin_domain_name", "envoy-admin")
        )

    def get_pdb_max_unavailable(self) -> Union[str, int]:
        return self.config_dict.get("pdb_max_unavailable", 0)

    def get_pod_defaults(self) -> Dict[str, Any]:
        return self.config_dict.get("pod_defaults", {})

    def get_ldap_search_base(self) -> str:
        return self.config_dict.get("ldap_search_base", None)

    def get_ldap_search_ou(self) -> str:
        return self.config_dict.get("ldap_search_ou", None)

    def get_ldap_host(self) -> str:
        return self.config_dict.get("ldap_host", None)

    def get_ldap_reader_username(self) -> str:
        return self.config_dict.get("ldap_reader_username", None)

    def get_ldap_reader_password(self) -> str:
        return self.config_dict.get("ldap_reader_password", None)

    def get_default_push_groups(self) -> List:
        return self.config_dict.get("default_push_groups", None)

    def get_git_config(self) -> Dict:
        """Gets git configuration. Includes repo names and their git servers.

        :returns: the git config dict
        """
        return self.config_dict.get(
            "git_config",
            {
                "git_user": "git",
                "repos": {
                    "yelpsoa-configs": {
                        "repo_name": "yelpsoa-configs",
                        "git_server": DEFAULT_SOA_CONFIGS_GIT_URL,
                        "deploy_server": DEFAULT_SOA_CONFIGS_GIT_URL,
                    },
                },
            },
        )

    def get_git_repo_config(self, repo_name: str) -> Dict:
        """Gets the git configuration for a specific repo.

        :returns: the git config dict for a specific repo.
        """
        return self.get_git_config().get("repos", {}).get(repo_name, {})

    def default_should_use_uwsgi_exporter(self) -> bool:
        return self.config_dict.get("default_should_use_uwsgi_exporter", False)

    def get_gunicorn_exporter_sidecar_image_url(self) -> str:
        """Get the docker image URL for the gunicorn_exporter sidecar container"""
        return self.config_dict.get(
            "gunicorn_exporter_sidecar_image_url",
            "docker-paasta.yelpcorp.com:443/gunicorn_exporter-k8s-sidecar:v0.24.0-yelp0",
        )

    def get_mark_for_deployment_max_polling_threads(self) -> int:
        return self.config_dict.get("mark_for_deployment_max_polling_threads", 4)

    def get_mark_for_deployment_default_polling_interval(self) -> float:
        return self.config_dict.get("mark_for_deployment_default_polling_interval", 60)

    def get_mark_for_deployment_default_diagnosis_interval(self) -> float:
        return self.config_dict.get(
            "mark_for_deployment_default_diagnosis_interval", 60
        )

    def get_mark_for_deployment_default_time_before_first_diagnosis(self) -> float:
        return self.config_dict.get(
            "mark_for_deployment_default_default_time_before_first_diagnosis", 300
        )

    def get_mark_for_deployment_should_ping_for_unhealthy_pods(self) -> bool:
        return self.config_dict.get(
            "mark_for_deployment_should_ping_for_unhealthy_pods", True
        )

    def get_spark_k8s_role(self) -> str:
        return self.config_dict.get("spark_k8s_role", "spark")

    def get_spark_driver_port(self) -> int:
        # default value is an arbitrary value
        return self.config_dict.get("spark_driver_port", 33001)

    def get_spark_blockmanager_port(self) -> int:
        # default value is an arbitrary value
        return self.config_dict.get("spark_blockmanager_port", 33002)

    def get_api_profiling_config(self) -> Dict:
        return self.config_dict.get(
            "api_profiling_config",
            {"cprofile_sampling_enabled": False},
        )

    def get_skip_cpu_override_validation_services(self) -> List[str]:
        return self.config_dict.get("skip_cpu_override_validation", [])

    def get_skip_cpu_burst_validation_services(self) -> List[str]:
        return self.config_dict.get("skip_cpu_burst_validation", [])

    def get_cluster_aliases(self) -> Dict[str, str]:
        return self.config_dict.get("cluster_aliases", {})

    def get_eks_cluster_aliases(self) -> Dict[str, str]:
        return self.config_dict.get("eks_cluster_aliases", {})

    def get_cluster_pools(self) -> Dict[str, List[str]]:
        return self.config_dict.get("allowed_pools", {})

    def get_spark_driver_iam_role(self) -> str:
        return self.get_spark_run_config().get("default_spark_driver_iam_role", "")

    def get_spark_executor_iam_role(self) -> str:
        # use the same IAM role as the Spark driver
        return self.get_spark_run_config().get("default_spark_driver_iam_role", "")

    def get_pools_for_cluster(self, cluster: str) -> List[str]:
        return self.get_cluster_pools().get(cluster, [])

    def get_hacheck_match_initial_delay(self) -> bool:
        return self.config_dict.get("hacheck_match_initial_delay", False)

    def get_readiness_check_prefix_template(self) -> List[str]:
        """A prefix that will be added to the beginning of the readiness check command. Meant for e.g. `flock` and
        `timeout`."""
        # We use flock+timeout here to work around issues discovered in PAASTA-17673:
        # In k8s 1.18, probe timeout wasn't respected at all.
        # When we upgraded to k8s 1.20, the timeout started being partially respected - k8s would stop waiting for a
        # response, but wouldn't kill the command within the container (with the dockershim CRI).
        # Flock prevents multiple readiness probes from running at once, using lots of CPU.
        # The generous timeout allows for a slow readiness probe, but ensures that a truly-stuck readiness probe command
        # will eventually be killed so another process can retry.
        # Once we move off dockershim, we'll likely need to increase the readiness probe timeout, but we can then remove
        # this wrapper.
        return self.config_dict.get(
            "readiness_check_prefix_template",
            ["flock", "-n", "/readiness_check_lock", "timeout", "120"],
        )

    def get_tron_k8s_cluster_overrides(self) -> Dict[str, str]:
        """
        Return a mapping of a tron cluster -> compute cluster. Returns an empty dict if there are no overrides set.

        This exists as we have certain Tron masters that are named differently from the compute cluster that should
        actually be used (e.g., we might have tron-XYZ-test-prod, but instead of scheduling on XYZ-test-prod, we'd
        like to schedule jobs on test-prod).

        To control this, we have an optional config item that we'll puppet onto Tron masters that need this type of
        tron master -> compute cluster override which this function will read.
        """
        return self.config_dict.get("tron_k8s_cluster_overrides", {})

    def get_spark_kubeconfig(self) -> str:
        return self.config_dict.get("spark_kubeconfig", "/etc/kubernetes/spark.conf")

    def get_kube_clusters(self) -> Dict:
        return self.config_dict.get("kube_clusters", {})


def _run(
    command: Union[str, List[str]],
    env: Mapping[str, str] = os.environ,
    timeout: float = None,
    log: bool = False,
    stream: bool = False,
    stdin: Any = None,
    stdin_interrupt: bool = False,
    popen_kwargs: Dict = {},
    **kwargs: Any,
) -> Tuple[int, str]:
    """Given a command, run it. Return a tuple of the return code and any
    output.

    :param timeout: If specified, the command will be terminated after timeout
        seconds.
    :param log: If True, the _log will be handled by _run. If set, it is mandatory
        to pass at least a :service: and a :component: parameter. Optionally you
        can pass :cluster:, :instance: and :loglevel: parameters for logging.
    We wanted to use plumbum instead of rolling our own thing with
    subprocess.Popen but were blocked by
    https://github.com/tomerfiliba/plumbum/issues/162 and our local BASH_FUNC
    magic.
    """
    output: List[str] = []
    if log:
        service = kwargs["service"]
        component = kwargs["component"]
        cluster = kwargs.get("cluster", ANY_CLUSTER)
        instance = kwargs.get("instance", ANY_INSTANCE)
        loglevel = kwargs.get("loglevel", DEFAULT_LOGLEVEL)
    try:
        if not isinstance(command, list):
            command = shlex.split(command)
        popen_kwargs["stdout"] = PIPE
        popen_kwargs["stderr"] = STDOUT
        popen_kwargs["stdin"] = stdin
        popen_kwargs["env"] = env
        process = Popen(command, **popen_kwargs)

        if stdin_interrupt:

            def signal_handler(signum: int, frame: FrameType) -> None:
                process.stdin.write("\n".encode("utf-8"))
                process.stdin.flush()
                process.wait()

            signal.signal(signal.SIGINT, signal_handler)
            signal.signal(signal.SIGTERM, signal_handler)

        # start the timer if we specified a timeout
        if timeout:
            proctimer = threading.Timer(timeout, _timeout, [process])
            proctimer.start()

        outfn: Any = print if stream else output.append
        for linebytes in iter(process.stdout.readline, b""):
            line = linebytes.decode("utf-8", errors="replace").rstrip("\n")
            outfn(line)

            if log:
                _log(
                    service=service,
                    line=line,
                    component=component,
                    level=loglevel,
                    cluster=cluster,
                    instance=instance,
                )
        # when finished, get the exit code
        process.wait()
        returncode = process.returncode
    except OSError as e:
        if log:
            _log(
                service=service,
                line=e.strerror.rstrip("\n"),
                component=component,
                level=loglevel,
                cluster=cluster,
                instance=instance,
            )
        output.append(e.strerror.rstrip("\n"))
        returncode = e.errno
    except (KeyboardInterrupt, SystemExit):
        # need to clean up the timing thread here
        if timeout:
            proctimer.cancel()
        raise
    else:
        # Stop the timer
        if timeout:
            proctimer.cancel()
    if returncode == -9:
        output.append(f"Command '{command}' timed out (longer than {timeout}s)")
    return returncode, "\n".join(output)


def get_umask() -> int:
    """Get the current umask for this process. NOT THREAD SAFE."""
    old_umask = os.umask(0o0022)
    os.umask(old_umask)
    return old_umask


def get_user_agent() -> str:
    base_name = os.path.basename(sys.argv[0])
    if base_name == "gunicorn":
        return f"{sys.argv[-1]} {paasta_tools.__version__}"
    elif len(sys.argv) >= 1:
        return f"{base_name} {paasta_tools.__version__}"
    else:
        return f"PaaSTA Tools {paasta_tools.__version__}"


@contextlib.contextmanager
def atomic_file_write(target_path: str) -> Iterator[IO]:
    dirname = os.path.dirname(target_path)
    basename = os.path.basename(target_path)

    if target_path == "-":
        yield sys.stdout
    else:
        with tempfile.NamedTemporaryFile(
            dir=dirname, prefix=(".%s-" % basename), delete=False, mode="w"
        ) as f:
            temp_target_path = f.name
            yield f

        mode = 0o0666 & (~get_umask())
        os.chmod(temp_target_path, mode)
        os.rename(temp_target_path, target_path)


class InvalidJobNameError(Exception):
    pass


def compose_job_id(
    name: str,
    instance: str,
    git_hash: Optional[str] = None,
    config_hash: Optional[str] = None,
    spacer: str = SPACER,
) -> str:
    """Compose a job/app id by concatenating its name, instance, git hash, and config hash.

    :param name: The name of the service
    :param instance: The instance of the service
    :param git_hash: The git_hash portion of the job_id. If git_hash is set,
                     config_hash must also be set.
    :param config_hash: The config_hash portion of the job_id. If config_hash
                        is set, git_hash must also be set.
    :returns: <name><SPACER><instance> if no tag, or <name><SPACER><instance><SPACER><hashes>...
              if extra hash inputs are provided.

    """
    composed = f"{name}{spacer}{instance}"
    if git_hash and config_hash:
        composed = f"{composed}{spacer}{git_hash}{spacer}{config_hash}"
    elif git_hash or config_hash:
        raise InvalidJobNameError(
            "invalid job id because git_hash (%s) and config_hash (%s) must "
            "both be defined or neither can be defined" % (git_hash, config_hash)
        )
    return composed


def decompose_job_id(job_id: str, spacer: str = SPACER) -> Tuple[str, str, str, str]:
    """Break a composed job id into its constituent (service name, instance,
    git hash, config hash) by splitting with ``spacer``.

    :param job_id: The composed id of the job/app
    :returns: A tuple (service name, instance, git hash, config hash) that
        comprise the job_id
    """
    decomposed = job_id.split(spacer)
    if len(decomposed) == 2:
        git_hash = None
        config_hash = None
    elif len(decomposed) == 4:
        git_hash = decomposed[2]
        config_hash = decomposed[3]
    else:
        raise InvalidJobNameError("invalid job id %s" % job_id)
    return (decomposed[0], decomposed[1], git_hash, config_hash)


def build_docker_image_name(service: str) -> str:
    """docker-paasta.yelpcorp.com:443 is the URL for the Registry where PaaSTA
    will look for your images.

    :returns: a sanitized-for-Jenkins (s,/,-,g) version of the
    service's path in git. E.g. For github.yelpcorp.com:services/foo the
    docker image name is docker_registry/services-foo.
    """
    docker_registry_url = get_service_docker_registry(service)
    name = f"{docker_registry_url}/services-{service}"
    return name


def build_docker_tag(
    service: str, upstream_git_commit: str, image_version: Optional[str] = None
) -> str:
    """Builds the DOCKER_TAG string

    upstream_git_commit is the SHA that we're building. Usually this is the
    tip of origin/master.
    """
    tag = "{}:paasta-{}".format(build_docker_image_name(service), upstream_git_commit)
    if image_version is not None:
        tag += f"-{image_version}"
    return tag


def check_docker_image(
    service: str,
    commit: str,
    image_version: Optional[str] = None,
) -> bool:
    """Checks whether the given image for :service: with :tag: exists.

    :raises: ValueError if more than one docker image with :tag: found.
    :returns: True if there is exactly one matching image found.
    """
    docker_client = get_docker_client()
    image_name = build_docker_image_name(service)
    docker_tag = build_docker_tag(service, commit, image_version)
    images = docker_client.images(name=image_name)
    # image['RepoTags'] may be None
    # Fixed upstream but only in docker-py 2.
    # https://github.com/docker/docker-py/issues/1401
    result = [image for image in images if docker_tag in (image["RepoTags"] or [])]
    if len(result) > 1:
        raise ValueError(
            f"More than one docker image found with tag {docker_tag}\n{result}"
        )
    return len(result) == 1


def datetime_from_utc_to_local(utc_datetime: datetime.datetime) -> datetime.datetime:
    return datetime_convert_timezone(
        utc_datetime, dateutil.tz.tzutc(), dateutil.tz.tzlocal()
    )


def datetime_convert_timezone(
    dt: datetime.datetime, from_zone: datetime.tzinfo, to_zone: datetime.tzinfo
) -> datetime.datetime:
    dt = dt.replace(tzinfo=from_zone)
    converted_datetime = dt.astimezone(to_zone)
    converted_datetime = converted_datetime.replace(tzinfo=None)
    return converted_datetime


def get_username() -> str:
    """Returns the current username in a portable way. Will use the SUDO_USER
    environment variable if present.
    http://stackoverflow.com/a/2899055
    """
    return os.environ.get("SUDO_USER", pwd.getpwuid(os.getuid())[0])


def get_hostname() -> str:
    """Returns the fully-qualified domain name of the server this code is
    running on.
    """
    return socket.getfqdn()


def get_files_of_type_in_dir(
    file_type: str,
    service: str = None,
    soa_dir: str = DEFAULT_SOA_DIR,
) -> List[str]:
    """Recursively search path if type of file exists.

    :param file_type: a string of a type of a file (kubernetes, slo, etc.)
    :param service: a string of a service
    :param soa_dir: a string of a path to a soa_configs directory
    :return: a list
    """
    # TODO: Only use INSTANCE_TYPES as input by making file_type Literal
    service = "**" if service is None else service
    soa_dir = DEFAULT_SOA_DIR if soa_dir is None else soa_dir
    file_type += "-*.yaml"
    return [
        file_path
        for file_path in glob.glob(
            os.path.join(soa_dir, service, file_type),
            recursive=True,
        )
    ]


def get_soa_cluster_deploy_files(
    service: str = None, soa_dir: str = DEFAULT_SOA_DIR, instance_type: str = None
) -> Iterator[Tuple[str, str]]:
    if service is None:
        service = "*"
    service_path = os.path.join(soa_dir, service)

    valid_clusters = "|".join(load_system_paasta_config().get_clusters())

    if instance_type in INSTANCE_TYPES:
        instance_types = instance_type
    else:
        instance_types = "|".join(INSTANCE_TYPES)

    search_re = r"/.*/(" + instance_types + r")-(" + valid_clusters + r")\.yaml$"

    for yaml_file in glob.glob("%s/*.yaml" % service_path):
        try:
            with open(yaml_file):
                cluster_re_match = re.search(search_re, yaml_file)
                if cluster_re_match is not None:
                    cluster = cluster_re_match.group(2)
                    yield (cluster, yaml_file)
        except IOError as err:
            print(f"Error opening {yaml_file}: {err}")


def list_clusters(
    service: str = None, soa_dir: str = DEFAULT_SOA_DIR, instance_type: str = None
) -> List[str]:
    """Returns a sorted list of clusters a service is configured to deploy to,
    or all clusters if ``service`` is not specified.

    Includes every cluster that has a ``kubernetes-*.yaml`` or ``tron-*.yaml`` file associated with it.

    :param service: The service name. If unspecified, clusters running any service will be included.
    :returns: A sorted list of cluster names
    """
    clusters = set()
    for cluster, _ in get_soa_cluster_deploy_files(
        service=service, soa_dir=soa_dir, instance_type=instance_type
    ):
        clusters.add(cluster)
    return sorted(clusters)


def list_all_instances_for_service(
    service: str,
    clusters: Iterable[str] = None,
    instance_type: str = None,
    soa_dir: str = DEFAULT_SOA_DIR,
    cache: bool = True,
) -> Set[str]:
    instances = set()
    if not clusters:
        clusters = list_clusters(service, soa_dir=soa_dir)
    for cluster in clusters:
        if cache:
            si_list = get_service_instance_list(
                service, cluster, instance_type, soa_dir=soa_dir
            )
        else:
            si_list = get_service_instance_list_no_cache(
                service, cluster, instance_type, soa_dir=soa_dir
            )
        for service_instance in si_list:
            instances.add(service_instance[1])
    return instances


def filter_templates_from_config(config: Dict) -> Dict[str, Any]:
    config = {
        key: value for key, value in config.items() if not key.startswith("_")
    }  # filter templates
    return config or {}


def read_service_instance_names(
    service: str, instance_type: str, cluster: str, soa_dir: str
) -> Collection[Tuple[str, str]]:
    instance_list = []
    conf_file = f"{instance_type}-{cluster}"
    config = service_configuration_lib.read_extra_service_information(
        service,
        conf_file,
        soa_dir=soa_dir,
        deepcopy=False,
    )
    config = filter_templates_from_config(config)
    if instance_type == "tron":
        for job_name, job in config.items():
            action_names = list(job.get("actions", {}).keys())
            for name in action_names:
                instance = f"{job_name}.{name}"
                instance_list.append((service, instance))
    else:
        for instance in config:
            instance_list.append((service, instance))
    return instance_list


def get_production_deploy_group(service: str, soa_dir: str = DEFAULT_SOA_DIR) -> str:
    service_configuration = read_service_configuration(service, soa_dir)
    return service_configuration.get("deploy", {}).get("production_deploy_group", None)


def get_pipeline_config(service: str, soa_dir: str = DEFAULT_SOA_DIR) -> List[Dict]:
    service_configuration = read_service_configuration(service, soa_dir)
    return service_configuration.get("deploy", {}).get("pipeline", [])


def is_secrets_for_teams_enabled(service: str, soa_dir: str = DEFAULT_SOA_DIR) -> bool:
    service_yaml_contents = read_extra_service_information(service, "service", soa_dir)
    return service_yaml_contents.get("secrets_for_owner_team", False)


def get_pipeline_deploy_group_configs(
    service: str, soa_dir: str = DEFAULT_SOA_DIR
) -> List[Dict]:
    pipeline_steps = []
    for step in get_pipeline_config(service, soa_dir):
        # added support for parallel steps in a deploy.yaml
        # parallel steps would break previous functionality as steps arent
        # expected to be nested in a parallel block
        if step.get("parallel"):
            for parallel_step in step.get("parallel"):
                if parallel_step.get("step"):
                    pipeline_steps.append(parallel_step)
        else:
            pipeline_steps.append(step)
    return [step for step in pipeline_steps if is_deploy_step(step["step"])]


def get_pipeline_deploy_groups(
    service: str, soa_dir: str = DEFAULT_SOA_DIR
) -> List[str]:
    deploy_group_configs = get_pipeline_deploy_group_configs(service, soa_dir)
    return [step["step"] for step in deploy_group_configs]


def get_service_instance_list_no_cache(
    service: str,
    cluster: Optional[str] = None,
    instance_type: str = None,
    soa_dir: str = DEFAULT_SOA_DIR,
) -> List[Tuple[str, str]]:
    """Enumerate the instances defined for a service as a list of tuples.

    :param service: The service name
    :param cluster: The cluster to read the configuration for
    :param instance_type: The type of instances to examine: 'kubernetes', 'tron', or None (default) for both
    :param soa_dir: The SOA config directory to read from
    :returns: A list of tuples of (name, instance) for each instance defined for the service name
    """

    instance_types: Tuple[str, ...]
    if not cluster:
        cluster = load_system_paasta_config().get_cluster()
    if instance_type in INSTANCE_TYPES:
        instance_types = (instance_type,)
    else:
        instance_types = INSTANCE_TYPES

    instance_list: List[Tuple[str, str]] = []
    for srv_instance_type in instance_types:
        instance_list.extend(
            read_service_instance_names(
                service=service,
                instance_type=srv_instance_type,
                cluster=cluster,
                soa_dir=soa_dir,
            )
        )
    log.debug("Enumerated the following instances: %s", instance_list)
    return instance_list


@time_cache(ttl=5)
def get_service_instance_list(
    service: str,
    cluster: Optional[str] = None,
    instance_type: str = None,
    soa_dir: str = DEFAULT_SOA_DIR,
) -> List[Tuple[str, str]]:
    """Enumerate the instances defined for a service as a list of tuples.

    :param service: The service name
    :param cluster: The cluster to read the configuration for
    :param instance_type: The type of instances to examine: 'kubernetes', 'tron', or None (default) for both
    :param soa_dir: The SOA config directory to read from
    :returns: A list of tuples of (name, instance) for each instance defined for the service name
    """
    return get_service_instance_list_no_cache(
        service=service, cluster=cluster, instance_type=instance_type, soa_dir=soa_dir
    )


def get_services_for_cluster(
    cluster: str = None, instance_type: str = None, soa_dir: str = DEFAULT_SOA_DIR
) -> List[Tuple[str, str]]:
    """Retrieve all services and instances defined to run in a cluster.

    :param cluster: The cluster to read the configuration for
    :param instance_type: The type of instances to examine: 'kubernetes', 'tron', or None (default) for both
    :param soa_dir: The SOA config directory to read from
    :returns: A list of tuples of (service, instance)
    """

    if not cluster:
        cluster = load_system_paasta_config().get_cluster()
    rootdir = os.path.abspath(soa_dir)
    log.debug(
        "Retrieving all service instance names from %s for cluster %s", rootdir, cluster
    )
    instance_list: List[Tuple[str, str]] = []
    for srv_dir in os.listdir(rootdir):
        instance_list.extend(
            get_service_instance_list(srv_dir, cluster, instance_type, soa_dir)
        )
    return instance_list


def load_service_instance_configs(
    service: str,
    instance_type: str,
    cluster: str,
    soa_dir: str = DEFAULT_SOA_DIR,
) -> Dict[str, InstanceConfigDict]:
    conf_file = f"{instance_type}-{cluster}"
    user_configs = service_configuration_lib.read_extra_service_information(
        service,
        conf_file,
        soa_dir=soa_dir,
        deepcopy=False,
    )
    user_configs = filter_templates_from_config(user_configs)
    auto_configs = load_service_instance_auto_configs(
        service, instance_type, cluster, soa_dir
    )
    merged = {}
    for instance_name, user_config in user_configs.items():
        auto_config = auto_configs.get(instance_name, {})
        merged[instance_name] = deep_merge_dictionaries(
            overrides=user_config,
            defaults=auto_config,
        )
    return merged


def load_service_instance_config(
    service: str,
    instance: str,
    instance_type: str,
    cluster: str,
    soa_dir: str = DEFAULT_SOA_DIR,
) -> InstanceConfigDict:
    if instance.startswith("_"):
        raise InvalidJobNameError(
            f"Unable to load {instance_type} config for {service}.{instance} as instance name starts with '_'"
        )
    conf_file = f"{instance_type}-{cluster}"

    # We pass deepcopy=False here and then do our own deepcopy of the subset of the data we actually care about. Without
    # this optimization, any code that calls load_service_instance_config for every instance in a yaml file is ~O(n^2).
    user_config = copy.deepcopy(
        service_configuration_lib.read_extra_service_information(
            service, conf_file, soa_dir=soa_dir, deepcopy=False
        ).get(instance)
    )
    if user_config is None:
        raise NoConfigurationForServiceError(
            f"{instance} not found in config file {soa_dir}/{service}/{conf_file}.yaml."
        )

    auto_config = load_service_instance_auto_configs(
        service, instance_type, cluster, soa_dir
    ).get(instance, {})
    return deep_merge_dictionaries(
        overrides=user_config,
        defaults=auto_config,
    )


def load_service_instance_auto_configs(
    service: str,
    instance_type: str,
    cluster: str,
    soa_dir: str = DEFAULT_SOA_DIR,
) -> Dict[str, Dict[str, Any]]:
    enabled_types = load_system_paasta_config().get_auto_config_instance_types_enabled()
    # this looks a little funky: but what we're generally trying to do here is ensure that
    # certain types of instances can be moved between instance types without having to worry
    # about any sort of data races (or data weirdness) in autotune.
    # instead, what we do is map certain instance types to whatever we've picked as the "canonical"
    # instance type in autotune and always merge from there.
    realized_type = (
        load_system_paasta_config()
        .get_auto_config_instance_type_aliases()
        .get(instance_type, instance_type)
    )
    conf_file = f"{realized_type}-{cluster}"
    if enabled_types.get(realized_type):
        return service_configuration_lib.read_extra_service_information(
            service,
            f"{AUTO_SOACONFIG_SUBDIR}/{conf_file}",
            soa_dir=soa_dir,
            deepcopy=False,
        )
    else:
        return {}


def get_docker_host() -> str:
    return os.environ.get("DOCKER_HOST", "unix://var/run/docker.sock")


def get_docker_client() -> Client:
    client_opts = kwargs_from_env(assert_hostname=False)
    if "base_url" in client_opts:
        return Client(**client_opts)
    else:
        return Client(base_url=get_docker_host(), **client_opts)


def get_running_mesos_docker_containers() -> List[Dict]:
    client = get_docker_client()
    running_containers = client.containers()
    return [
        container
        for container in running_containers
        if "mesos-" in container["Names"][0]
    ]


class TimeoutError(Exception):
    pass


class Timeout:
    # From http://stackoverflow.com/questions/2281850/timeout-function-if-it-takes-too-long-to-finish

    def __init__(self, seconds: int = 1, error_message: str = "Timeout") -> None:
        self.seconds = seconds
        self.error_message = error_message

    def handle_timeout(self, signum: int, frame: FrameType) -> None:
        raise TimeoutError(self.error_message)

    def __enter__(self) -> None:
        self.old_handler = signal.signal(signal.SIGALRM, self.handle_timeout)
        signal.alarm(self.seconds)

    def __exit__(self, type: Any, value: Any, traceback: Any) -> None:
        signal.alarm(0)
        signal.signal(signal.SIGALRM, self.old_handler)


def print_with_indent(line: str, indent: int = 2) -> None:
    """Print a line with a given indent level"""
    print(" " * indent + line)


class NoDeploymentsAvailable(Exception):
    pass


class DeploymentVersion(NamedTuple):
    sha: str
    image_version: Optional[str]

    def __repr__(self) -> str:
        # Represented as commit if no image_version, standard tuple repr otherwise
        return (
            f"DeploymentVersion(sha={self.sha}, image_version={self.image_version})"
            if self.image_version
            else self.sha
        )

    def short_sha_repr(self, sha_len: int = 8) -> str:
        # Same as __repr__ but allows us to print the shortned commit sha.
        short_sha = self.sha[:sha_len]
        return (
            f"DeploymentVersion(sha={short_sha}, image_version={self.image_version})"
            if self.image_version
            else short_sha
        )

    def json(self) -> str:
        return json.dumps(self._asdict())


DeploymentsJsonV1Dict = Dict[str, BranchDictV1]

DeployGroup = str
BranchName = str


class _DeploymentsJsonV2ControlsDict(TypedDict, total=False):
    force_bounce: Optional[str]
    desired_state: str


class _DeploymentsJsonV2DeploymentsDict(TypedDict):
    docker_image: str
    git_sha: str
    image_version: Optional[str]


class DeploymentsJsonV2Dict(TypedDict):
    deployments: Dict[DeployGroup, _DeploymentsJsonV2DeploymentsDict]
    controls: Dict[BranchName, _DeploymentsJsonV2ControlsDict]


class DeploymentsJsonDict(TypedDict):
    v1: DeploymentsJsonV1Dict
    v2: DeploymentsJsonV2Dict


class DeploymentsJsonV1:
    def __init__(self, config_dict: DeploymentsJsonV1Dict) -> None:
        self.config_dict = config_dict

    def get_branch_dict(self, service: str, branch: str) -> BranchDictV1:
        full_branch = f"{service}:paasta-{branch}"
        return self.config_dict.get(full_branch, {})

    def __eq__(self, other: Any) -> bool:
        return (
            isinstance(other, DeploymentsJsonV1)
            and other.config_dict == self.config_dict
        )


class DeploymentsJsonV2:
    def __init__(self, service: str, config_dict: DeploymentsJsonV2Dict) -> None:
        self.config_dict = config_dict
        self.service = service

    def get_branch_dict(
        self, service: str, branch: str, deploy_group: str
    ) -> BranchDictV2:
        full_branch = f"{service}:{branch}"
        branch_dict: BranchDictV2 = {
            "docker_image": self.get_docker_image_for_deploy_group(deploy_group),
            "git_sha": self.get_git_sha_for_deploy_group(deploy_group),
            "image_version": self.get_image_version_for_deploy_group(deploy_group),
            "desired_state": self.get_desired_state_for_branch(full_branch),
            "force_bounce": self.get_force_bounce_for_branch(full_branch),
        }
        return branch_dict

    def get_deploy_groups(self) -> Collection[str]:
        return self.config_dict["deployments"].keys()

    def get_docker_image_for_deploy_group(self, deploy_group: str) -> str:
        try:
            deploy_group_config = self.config_dict["deployments"][deploy_group]
        except KeyError:
            e = f"{self.service} not deployed to {deploy_group}. Has mark-for-deployment been run?"
            raise NoDeploymentsAvailable(e)
        try:
            return deploy_group_config["docker_image"]
        except KeyError:
            e = f"The configuration for service {self.service} in deploy group {deploy_group} does not contain 'docker_image' metadata."
            raise KeyError(e)

    def get_git_sha_for_deploy_group(self, deploy_group: str) -> str:
        try:
            deploy_group_config = self.config_dict["deployments"][deploy_group]
        except KeyError:
            e = f"{self.service} not deployed to {deploy_group}. Has mark-for-deployment been run?"
            raise NoDeploymentsAvailable(e)
        try:
            return deploy_group_config["git_sha"]
        except KeyError:
            e = f"The configuration for service {self.service} in deploy group {deploy_group} does not contain 'git_sha' metadata."
            raise KeyError(e)

    def get_image_version_for_deploy_group(self, deploy_group: str) -> Optional[str]:
        try:
            deploy_group_config = self.config_dict["deployments"][deploy_group]
        except KeyError:
            e = f"{self.service} not deployed to {deploy_group}. Has mark-for-deployment been run?"
            raise NoDeploymentsAvailable(e)
        try:
            # TODO: Once these changes have propagated image_version should
            # always be present in the deployments.json file, so remove the
            # .get() call.
            return deploy_group_config.get("image_version", None)
        except KeyError:
            e = f"The configuration for service {self.service} in deploy group {deploy_group} does not contain 'image_version' metadata."
            raise KeyError(e)

    def get_deployment_version_for_deploy_group(
        self, deploy_group: str
    ) -> DeploymentVersion:
        return DeploymentVersion(
            sha=self.get_git_sha_for_deploy_group(deploy_group),
            image_version=self.get_image_version_for_deploy_group(deploy_group),
        )

    def get_desired_state_for_branch(self, control_branch: str) -> str:
        try:
            return self.config_dict["controls"][control_branch].get(
                "desired_state", "start"
            )
        except KeyError:
            e = f"{self.service} not configured for {control_branch}. Has mark-for-deployment been run?"
            raise NoDeploymentsAvailable(e)

    def get_force_bounce_for_branch(self, control_branch: str) -> str:
        try:
            return self.config_dict["controls"][control_branch].get(
                "force_bounce", None
            )
        except KeyError:
            e = f"{self.service} not configured for {control_branch}. Has mark-for-deployment been run?"
            raise NoDeploymentsAvailable(e)


def load_deployments_json(service: str, soa_dir: str = DEFAULT_SOA_DIR) -> Any:
    deployment_file = os.path.join(soa_dir, service, "deployments.json")
    if os.path.isfile(deployment_file):
        with open(deployment_file) as f:
            config_dict = json.load(f)
            return (
                DeploymentsJsonV1(config_dict["v1"])
                if "v1" in config_dict
                else DeploymentsJsonV2(service=service, config_dict=config_dict["v2"])
            )
    else:
        e = f"{deployment_file} was not found. 'generate_deployments_for_service --service {service}' must be run first"
        raise NoDeploymentsAvailable(e)


def load_v2_deployments_json(
    service: str, soa_dir: str = DEFAULT_SOA_DIR
) -> DeploymentsJsonV2:
    deployment_file = os.path.join(soa_dir, service, "deployments.json")
    if os.path.isfile(deployment_file):
        with open(deployment_file) as f:
            return DeploymentsJsonV2(service=service, config_dict=json.load(f)["v2"])
    else:
        e = f"{deployment_file} was not found. 'generate_deployments_for_service --service {service}' must be run first"
        raise NoDeploymentsAvailable(e)


def get_paasta_branch(cluster: str, instance: str) -> str:
    return SPACER.join((cluster, instance))


def parse_timestamp(tstamp: str) -> datetime.datetime:
    return datetime.datetime.strptime(tstamp, "%Y%m%dT%H%M%S")


def format_timestamp(dt: datetime.datetime = None) -> str:
    if dt is None:
        dt = datetime.datetime.utcnow()
    return dt.strftime("%Y%m%dT%H%M%S")


def get_paasta_tag_from_deploy_group(
    identifier: str, desired_state: str, image_version: Optional[str] = None
) -> str:
    timestamp = format_timestamp(datetime.datetime.utcnow())
    if image_version:
        return f"paasta-{identifier}+{image_version}-{timestamp}-{desired_state}"
    else:
        return f"paasta-{identifier}-{timestamp}-{desired_state}"


def get_paasta_tag(cluster: str, instance: str, desired_state: str) -> str:
    timestamp = format_timestamp(datetime.datetime.utcnow())
    return f"paasta-{cluster}.{instance}-{timestamp}-{desired_state}"


def format_tag(tag: str) -> str:
    return "refs/tags/%s" % tag


def get_latest_deployment_tag(
    refs: Dict[str, str], deploy_group: str
) -> Tuple[str, str, Optional[str]]:
    """Gets the latest deployment tag and sha for the specified deploy_group

    :param refs: A dictionary mapping git refs to shas
    :param deploy_group: The deployment group to return a deploy tag for

    :returns: A tuple of the form (ref, sha, image_version) where ref is the
              actual deployment tag (with the most recent timestamp), sha is
              the sha it points at and image_version provides additional
              version information about the image
    """
    most_recent_dtime = None
    most_recent_ref = None
    most_recent_sha = None
    most_recent_image_version = None
    pattern = re.compile(
        r"^refs/tags/paasta-%s(?:\+(?P<image_version>.*)){0,1}-(?P<dtime>\d{8}T\d{6})-deploy$"
        % deploy_group
    )

    for ref_name, sha in refs.items():
        match = pattern.match(ref_name)
        if match:
            gd = match.groupdict()
            dtime = gd["dtime"]
            if most_recent_dtime is None or dtime > most_recent_dtime:
                most_recent_dtime = dtime
                most_recent_ref = ref_name
                most_recent_sha = sha
                most_recent_image_version = gd["image_version"]
    return most_recent_ref, most_recent_sha, most_recent_image_version


def build_image_identifier(
    git_sha: str, sha_len: Optional[int] = None, image_version: Optional[str] = None
) -> str:
    image = git_sha
    if sha_len is not None:
        image = image[:sha_len]
    if image_version is not None:
        image += f"-{image_version}"

    return image


class NoDockerImageError(Exception):
    pass


def get_config_hash(config: Any, force_bounce: str = None) -> str:
    """Create an MD5 hash of the configuration dictionary to be sent to
    Kubernetes. Or anything really, so long as str(config) works. Returns
    the first 8 characters so things are not really long.

    :param config: The configuration to hash
    :param force_bounce: a timestamp (in the form of a string) that is appended before hashing
                         that can be used to force a hash change
    :returns: A MD5 hash of str(config)
    """
    hasher = hashlib.md5()
    hasher.update(
        json.dumps(config, sort_keys=True).encode("UTF-8")
        + (force_bounce or "").encode("UTF-8")
    )
    return "config%s" % hasher.hexdigest()[:8]


def get_git_sha_from_dockerurl(docker_url: str, long: bool = False) -> str:
    """We encode the sha of the code that built a docker image *in* the docker
    url. This function takes that url as input and outputs the sha.
    """
    if ":paasta-" in docker_url:
        deployment_version = get_deployment_version_from_dockerurl(docker_url)
        git_sha = deployment_version.sha if deployment_version else ""
    # Fall back to the old behavior if the docker_url does not follow the
    # expected pattern
    else:
        parts = docker_url.split("/")
        parts = parts[-1].split("-")
        git_sha = parts[-1]

    return git_sha if long else git_sha[:8]


def get_image_version_from_dockerurl(docker_url: str) -> Optional[str]:
    """We can optionally encode additional metadata about the docker image *in*
    the docker url. This function takes that url as input and outputs the sha.
    """
    deployment_version = get_deployment_version_from_dockerurl(docker_url)
    return deployment_version.image_version if deployment_version else None


def get_deployment_version_from_dockerurl(docker_url: str) -> DeploymentVersion:
    regex_match = re.match(
        r".*:paasta-(?P<git_sha>[A-Za-z0-9]+)(-(?P<image_version>.+))?", docker_url
    )

    return (
        DeploymentVersion(
            sha=regex_match.group("git_sha"),
            image_version=regex_match.group("image_version"),
        )
        if regex_match is not None
        else None
    )


def get_code_sha_from_dockerurl(docker_url: str) -> str:
    """code_sha is hash extracted from docker url prefixed with "git", short
    hash is used because it's embedded in mesos task names and there's length
    limit.
    """
    try:
        git_sha = get_git_sha_from_dockerurl(docker_url, long=False)
        return "git%s" % git_sha
    except Exception:
        return "gitUNKNOWN"


def is_under_replicated(
    num_available: int, expected_count: int, crit_threshold: int
) -> Tuple[bool, float]:
    """Calculates if something is under replicated

    :param num_available: How many things are up
    :param expected_count: How many things you think should be up
    :param crit_threshold: Int from 0-100
    :returns: Tuple of (bool, ratio)
    """
    if expected_count == 0:
        ratio = 100.0
    else:
        ratio = (num_available / float(expected_count)) * 100

    if ratio < int(crit_threshold):
        return (True, ratio)
    else:
        return (False, ratio)


def deploy_blacklist_to_constraints(
    deploy_blacklist: DeployBlacklist,
) -> List[Constraint]:
    """Converts a blacklist of locations into tron appropriate constraints.

    :param blacklist: List of lists of locations to blacklist
    :returns: List of lists of constraints
    """
    constraints: List[Constraint] = []
    for blacklisted_location in deploy_blacklist:
        constraints.append([blacklisted_location[0], "UNLIKE", blacklisted_location[1]])

    return constraints


def deploy_whitelist_to_constraints(
    deploy_whitelist: DeployWhitelist,
) -> List[Constraint]:
    """Converts a whitelist of locations into tron appropriate constraints

    :param deploy_whitelist: List of lists of locations to whitelist
    :returns: List of lists of constraints
    """
    if deploy_whitelist is not None:
        (region_type, regions) = deploy_whitelist
        regionstr = "|".join(regions)

        return [[region_type, "LIKE", regionstr]]
    return []


def terminal_len(text: str) -> int:
    """Return the number of characters that text will take up on a terminal."""
    return len(remove_ansi_escape_sequences(text))


def format_table(
    rows: Iterable[Union[str, Sequence[str]]], min_spacing: int = 2
) -> List[str]:
    """Formats a table for use on the command line.

    :param rows: List of rows, each of which can either be a tuple of strings containing the row's values, or a string
                 to be inserted verbatim. Each row (except literal strings) should be the same number of elements as
                 all the others.
    :returns: A string containing rows formatted as a table.
    """

    list_rows = [r for r in rows if not isinstance(r, str)]

    # If all of the rows are strings, we have nothing to do, so short-circuit.
    if not list_rows:
        return cast(List[str], rows)

    widths = []
    for i in range(len(list_rows[0])):
        widths.append(max(terminal_len(r[i]) for r in list_rows))

    expanded_rows = []
    for row in rows:
        if isinstance(row, str):
            expanded_rows.append([row])
        else:
            expanded_row = []
            for i, cell in enumerate(row):
                if i == len(row) - 1:
                    padding = ""
                else:
                    padding = " " * (widths[i] - terminal_len(cell))
                expanded_row.append(cell + padding)
            expanded_rows.append(expanded_row)

    return [(" " * min_spacing).join(r) for r in expanded_rows]


_DeepMergeT = TypeVar("_DeepMergeT", bound=Any)


class DuplicateKeyError(Exception):
    pass


def deep_merge_dictionaries(
    overrides: _DeepMergeT, defaults: _DeepMergeT, allow_duplicate_keys: bool = True
) -> _DeepMergeT:
    """
    Merges two dictionaries.
    """
    result = copy.deepcopy(defaults)
    stack: List[Tuple[Dict, Dict]] = [(overrides, result)]
    while stack:
        source_dict, result_dict = stack.pop()
        for key, value in source_dict.items():
            try:
                child = result_dict[key]
            except KeyError:
                result_dict[key] = value
            else:
                if isinstance(value, dict) and isinstance(child, dict):
                    stack.append((value, child))
                else:
                    if allow_duplicate_keys:
                        result_dict[key] = value
                    else:
                        raise DuplicateKeyError(
                            f"defaults and overrides both have key {key}"
                        )
    return result


class ZookeeperPool:
    """
    A context manager that shares the same KazooClient with its children. The first nested context manager
    creates and deletes the client and shares it with any of its children. This allows to place a context
    manager over a large number of zookeeper calls without opening and closing a connection each time.
    GIL makes this 'safe'.
    """

    counter: int = 0
    zk: KazooClient = None

    @classmethod
    def __enter__(cls) -> KazooClient:
        if cls.zk is None:
            cls.zk = KazooClient(
                hosts=load_system_paasta_config().get_zk_hosts(), read_only=True
            )
            cls.zk.start()
        cls.counter = cls.counter + 1
        return cls.zk

    @classmethod
    def __exit__(cls, *args: Any, **kwargs: Any) -> None:
        cls.counter = cls.counter - 1
        if cls.counter == 0:
            cls.zk.stop()
            cls.zk.close()
            cls.zk = None


def calculate_tail_lines(verbose_level: int) -> int:
    if verbose_level <= 1:
        return 0
    else:
        return 10 ** (verbose_level - 1)


def is_deploy_step(step: str) -> bool:
    """
    Returns true if the given step deploys to an instancename
    Returns false if the step is a predefined step-type, e.g. itest or command-*
    """
    return not (
        (step in DEPLOY_PIPELINE_NON_DEPLOY_STEPS) or (step.startswith("command-"))
    )


_UseRequestsCacheFuncT = TypeVar("_UseRequestsCacheFuncT", bound=Callable)


def use_requests_cache(
    cache_name: str, backend: str = "memory", **kwargs: Any
) -> Callable[[_UseRequestsCacheFuncT], _UseRequestsCacheFuncT]:
    def wrap(fun: _UseRequestsCacheFuncT) -> _UseRequestsCacheFuncT:
        def fun_with_cache(*args: Any, **kwargs: Any) -> Any:
            requests_cache.install_cache(cache_name, backend=backend, **kwargs)
            result = fun(*args, **kwargs)
            requests_cache.uninstall_cache()
            return result

        return cast(_UseRequestsCacheFuncT, fun_with_cache)

    return wrap


def long_job_id_to_short_job_id(long_job_id: str) -> str:
    service, instance, _, __ = decompose_job_id(long_job_id)
    return compose_job_id(service, instance)


def mean(iterable: Collection[float]) -> float:
    """
    Returns the average value of an iterable
    """
    return sum(iterable) / len(iterable)


def prompt_pick_one(sequence: Collection[str], choosing: str) -> str:
    if not sys.stdin.isatty():
        print(
            "No {choosing} specified and no TTY present to ask."
            "Please specify a {choosing} using the cli.".format(choosing=choosing),
            file=sys.stderr,
        )
        sys.exit(1)

    if not sequence:
        print(
            f"PaaSTA needs to pick a {choosing} but none were found.", file=sys.stderr
        )
        sys.exit(1)

    global_actions = [str("quit")]
    choices = [(item, item) for item in sequence]

    if len(choices) == 1:
        return choices[0][0]

    chooser = choice.Menu(choices=choices, global_actions=global_actions)
    chooser.title = (
        'Please pick a {choosing} from the choices below (or "quit" to quit):'.format(
            choosing=str(choosing)
        )
    )
    try:
        result = chooser.ask()
    except (KeyboardInterrupt, EOFError):
        print("")
        sys.exit(1)

    if isinstance(result, tuple) and result[1] == str("quit"):
        sys.exit(1)
    else:
        return result


def to_bytes(obj: Any) -> bytes:
    if isinstance(obj, bytes):
        return obj
    elif isinstance(obj, str):
        return obj.encode("UTF-8")
    else:
        return str(obj).encode("UTF-8")


_TimeoutFuncRetType = TypeVar("_TimeoutFuncRetType")


def timeout(
    seconds: int = 10,
    error_message: str = os.strerror(errno.ETIME),
    use_signals: bool = True,
) -> Callable[[Callable[..., _TimeoutFuncRetType]], Callable[..., _TimeoutFuncRetType]]:
    if use_signals:

        def decorate(
            func: Callable[..., _TimeoutFuncRetType]
        ) -> Callable[..., _TimeoutFuncRetType]:
            def _handle_timeout(signum: int, frame: FrameType) -> None:
                raise TimeoutError(error_message)

            def wrapper(*args: Any, **kwargs: Any) -> _TimeoutFuncRetType:
                signal.signal(signal.SIGALRM, _handle_timeout)
                signal.alarm(seconds)
                try:
                    result = func(*args, **kwargs)
                finally:
                    signal.alarm(0)
                return result

            return wraps(func)(wrapper)

    else:

        def decorate(
            func: Callable[..., _TimeoutFuncRetType]
        ) -> Callable[..., _TimeoutFuncRetType]:
            # https://github.com/python/mypy/issues/797
            return _Timeout(func, seconds, error_message)  # type: ignore

    return decorate


class _Timeout:
    def __init__(
        self,
        function: Callable[..., _TimeoutFuncRetType],
        seconds: float,
        error_message: str,
    ) -> None:
        self.seconds = seconds
        self.control: queue.Queue[
            Tuple[bool, Union[_TimeoutFuncRetType, Tuple]]
        ] = queue.Queue()
        self.function = function
        self.error_message = error_message

    def run(self, *args: Any, **kwargs: Any) -> None:
        # Try and put the result of the function into the q
        # if an exception occurs then we put the exc_info instead
        # so that it can be raised in the main thread.
        try:
            self.control.put((True, self.function(*args, **kwargs)))
        except Exception:
            self.control.put((False, sys.exc_info()))

    def __call__(self, *args: Any, **kwargs: Any) -> _TimeoutFuncRetType:
        self.func_thread = threading.Thread(target=self.run, args=args, kwargs=kwargs)
        self.func_thread.daemon = True
        self.timeout = self.seconds + time.time()
        self.func_thread.start()
        return self.get_and_raise()

    def get_and_raise(self) -> _TimeoutFuncRetType:
        while not self.timeout < time.time():
            time.sleep(0.01)
            if not self.func_thread.is_alive():
                ret = self.control.get()
                if ret[0]:
                    return cast(_TimeoutFuncRetType, ret[1])
                else:
                    _, e, tb = cast(Tuple, ret[1])
                    raise e.with_traceback(tb)
        raise TimeoutError(self.error_message)


def suggest_possibilities(
    word: str, possibilities: Iterable[str], max_suggestions: int = 3
) -> str:
    suggestions = cast(
        List[str],
        difflib.get_close_matches(
            word=word, possibilities=set(possibilities), n=max_suggestions
        ),
    )
    if len(suggestions) == 1:
        return f"\nDid you mean: {suggestions[0]}?"
    elif len(suggestions) >= 1:
        return f"\nDid you mean one of: {', '.join(suggestions)}?"
    else:
        return ""


def list_services(soa_dir: str = DEFAULT_SOA_DIR) -> Sequence[str]:
    """Returns a sorted list of all services"""
    return sorted(os.listdir(os.path.abspath(soa_dir)))


def get_possible_launched_by_user_variable_from_env() -> str:
    return os.getenv("SUDO_USER") or getpass.getuser()


def load_all_configs(
    cluster: str, file_prefix: str, soa_dir: str
) -> Mapping[str, Mapping[str, Any]]:
    config_dicts = {}
    for service in os.listdir(soa_dir):
        config_dicts[service] = load_service_instance_configs(
            service, file_prefix, cluster, soa_dir
        )
    return config_dicts


def ldap_user_search(
    cn: str,
    search_base: str,
    search_ou: str,
    ldap_host: str,
    username: str,
    password: str,
) -> Set[str]:
    """Connects to LDAP and raises a subclass of LDAPOperationResult when it fails"""
    tls_config = ldap3.Tls(
        validate=ssl.CERT_REQUIRED, ca_certs_file="/etc/ssl/certs/ca-certificates.crt"
    )
    server = ldap3.Server(ldap_host, use_ssl=True, tls=tls_config)
    conn = ldap3.Connection(
        server, user=username, password=password, raise_exceptions=True
    )
    conn.bind()

    search_filter = f"(&(memberOf=CN={cn},{search_ou})(!(userAccountControl=514)))"
    entries = conn.extend.standard.paged_search(
        search_base=search_base,
        search_scope=ldap3.SUBTREE,
        search_filter=search_filter,
        attributes=["sAMAccountName"],
        paged_size=1000,
        time_limit=10,
    )
    return {entry["attributes"]["sAMAccountName"] for entry in entries}


def _reorder_docker_volumes(volumes: List[DockerVolume]) -> List[DockerVolume]:
    deduped = {
        v["containerPath"].rstrip("/") + v["hostPath"].rstrip("/"): v for v in volumes
    }.values()
    return sort_dicts(deduped)


def get_k8s_url_for_cluster(cluster: str) -> Optional[str]:
    """
    Annoyingly, there's two layers of aliases: one to figure out what
    k8s server url to use (this one) and another to figure out what
    soaconfigs filename to use ;_;

    This exists so that we can map something like `--cluster pnw-devc`
    into spark-pnw-devc's k8s apiserver url without needing to update
    any soaconfigs/alter folk's muscle memory.

    Ideally we can get rid of this entirely once spark-run reads soaconfigs
    in a manner more closely aligned to what we do with other paasta workloads
    (i.e., have it automatically determine where to run based on soaconfigs
    filenames - and not rely on explicit config)
    """
    realized_cluster = (
        load_system_paasta_config().get_eks_cluster_aliases().get(cluster, cluster)
    )
    return (
        load_system_paasta_config()
        .get_kube_clusters()
        .get(realized_cluster, {})
        .get("server")
    )


@lru_cache(maxsize=1)
def is_using_unprivileged_containers() -> bool:
    return "podman" in os.getenv("DOCKER_HOST", "")<|MERGE_RESOLUTION|>--- conflicted
+++ resolved
@@ -1920,15 +1920,6 @@
     auto_config_instance_types_enabled: Dict[str, bool]
     auto_config_instance_type_aliases: Dict[str, str]
     auto_hostname_unique_size: int
-<<<<<<< HEAD
-    boost_regions: List[str]
-    cluster_boost_enabled: bool
-=======
-    cluster_autoscaler_max_decrease: float
-    cluster_autoscaler_max_increase: float
-    cluster_autoscaling_draining_enabled: bool
-    cluster_autoscaling_resources: IdToClusterAutoscalingResourcesDict
->>>>>>> bea0d66d
     cluster_fqdn_format: str
     clusters: Sequence[str]
     cluster: str
@@ -2384,37 +2375,6 @@
     def get_service_discovery_providers(self) -> Dict[str, Any]:
         return self.config_dict.get("service_discovery_providers", {})
 
-<<<<<<< HEAD
-    def get_cluster_boost_enabled(self) -> bool:
-        """Enable the cluster boost. Note that the boost only applies to the CPUs.
-        If the boost is toggled on here but not configured, it will be transparent.
-
-        :returns A bool: True means cluster boost is enabled."""
-        return self.config_dict.get("cluster_boost_enabled", False)
-=======
-    def get_cluster_autoscaling_resources(self) -> IdToClusterAutoscalingResourcesDict:
-        return self.config_dict.get("cluster_autoscaling_resources", {})
-
-    def get_cluster_autoscaling_draining_enabled(self) -> bool:
-        """Enable mesos maintenance mode and trigger draining of instances before the
-        autoscaler terminates the instance.
-
-        :returns A bool"""
-        return self.config_dict.get("cluster_autoscaling_draining_enabled", True)
-
-    def get_cluster_autoscaler_max_increase(self) -> float:
-        """Set the maximum increase that the cluster autoscaler can make in each run
-
-        :returns A float"""
-        return self.config_dict.get("cluster_autoscaler_max_increase", 0.2)
-
-    def get_cluster_autoscaler_max_decrease(self) -> float:
-        """Set the maximum decrease that the cluster autoscaler can make in each run
-
-        :returns A float"""
-        return self.config_dict.get("cluster_autoscaler_max_decrease", 0.1)
->>>>>>> bea0d66d
-
     def get_resource_pool_settings(self) -> PoolToResourcePoolSettingsDict:
         return self.config_dict.get("resource_pool_settings", {})
 

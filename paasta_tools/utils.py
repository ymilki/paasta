--- conflicted
+++ resolved
@@ -1980,13 +1980,9 @@
     pdb_max_unavailable: Union[str, int]
     pki_backend: str
     pod_defaults: Dict[str, Any]
-<<<<<<< HEAD
     pool_node_affinities: Dict[str, Dict[str, List[str]]]
     topology_spread_constraints: List[TopologySpreadConstraintDict]
-    previous_marathon_servers: List[MarathonConfigDict]
     readiness_check_prefix_template: List[str]
-=======
->>>>>>> fcba5cd6
     register_k8s_pods: bool
     register_native_services: bool
     remote_run_config: RemoteRunConfig
@@ -2439,16 +2435,6 @@
         :returns A float"""
         return self.config_dict.get("cluster_autoscaler_max_decrease", 0.1)
 
-<<<<<<< HEAD
-    def get_maintenance_resource_reservation_enabled(self) -> bool:
-        """Enable un/reserving of resources when we un/drain a host in mesos maintenance
-        *and* after tasks are killed in setup_marathon_job etc.
-
-        :returns A bool"""
-        return self.config_dict.get("maintenance_resource_reservation_enabled", True)
-
-=======
->>>>>>> fcba5cd6
     def get_cluster_boost_enabled(self) -> bool:
         """Enable the cluster boost. Note that the boost only applies to the CPUs.
         If the boost is toggled on here but not configured, it will be transparent.
@@ -3810,13 +3796,8 @@
 
 
 def get_code_sha_from_dockerurl(docker_url: str) -> str:
-<<<<<<< HEAD
     """code_sha is hash extracted from docker url prefixed with "git", short
-    hash is used because it's embedded in marathon app names and there's length
-=======
-    """ code_sha is hash extracted from docker url prefixed with "git", short
     hash is used because it's embedded in mesos task names and there's length
->>>>>>> fcba5cd6
     limit.
     """
     try:

--- conflicted
+++ resolved
@@ -2401,22 +2401,6 @@
         :returns A float"""
         return self.config_dict.get("cluster_autoscaler_max_decrease", 0.1)
 
-<<<<<<< HEAD
-    def get_maintenance_resource_reservation_enabled(self) -> bool:
-        """Enable un/reserving of resources when we un/drain a host in mesos maintenance
-        *and* after tasks are killed in setup_marathon_job etc.
-
-        :returns A bool"""
-        return self.config_dict.get("maintenance_resource_reservation_enabled", True)
-=======
-    def get_cluster_boost_enabled(self) -> bool:
-        """Enable the cluster boost. Note that the boost only applies to the CPUs.
-        If the boost is toggled on here but not configured, it will be transparent.
-
-        :returns A bool: True means cluster boost is enabled."""
-        return self.config_dict.get("cluster_boost_enabled", False)
->>>>>>> 35cb558f
-
     def get_resource_pool_settings(self) -> PoolToResourcePoolSettingsDict:
         return self.config_dict.get("resource_pool_settings", {})
 

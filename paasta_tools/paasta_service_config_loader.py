--- conflicted
+++ resolved
@@ -48,21 +48,13 @@
     >>>
     >>> sc = PaastaServiceConfigLoader(service='fake_service', soa_dir=DEFAULT_SOA_DIR)
     >>>
-<<<<<<< HEAD
-    >>> for instance in sc.instances(cluster='fake_cluster', instance_type_class=MarathonServiceConfig):
-=======
-    >>> for instance in sc.instances(cluster='fake_cluster', instance_type='kubernetes'):
->>>>>>> fcba5cd6
+    >>> for instance in sc.instances(cluster='fake_cluster', instance_type_class=KubernetesDeploymentConfig):
     ...     print(instance)
     ...
     main
     canary
     >>>
-<<<<<<< HEAD
-    >>> for instance_config in sc.instance_configs(cluster='fake_cluster', instance_type_class=MarathonServiceConfig):
-=======
-    >>> for instance_config in sc.instance_configs(cluster='fake_cluster', instance_type='kubernetes'):
->>>>>>> fcba5cd6
+    >>> for instance_config in sc.instance_configs(cluster='fake_cluster', instance_type_class=KubernetesDeploymentConfig):
     ...     print(instance_config.get_instance())
     ...
     main
@@ -119,15 +111,9 @@
         """Returns an iterator that yields InstanceConfig objects.
 
         :param cluster: The cluster name
-<<<<<<< HEAD
         :param instance_type_class: a subclass of InstanceConfig
-        :returns: an iterator that yields instances of MarathonServiceConfig, etc.
+        :returns: an iterator that yields instances of KubernetesDeploymentConfig, etc.
         :raises NotImplementedError: when it doesn't know how to create a config for instance_type_class
-=======
-        :param instance_type: One of paasta_tools.utils.INSTANCE_TYPES
-        :returns: an iterator that yields instances of KubernetesDeploymentConfig, etc.
-        :raises NotImplementedError: when it doesn't know how to create a config for instance_type
->>>>>>> fcba5cd6
         """
         if (cluster, instance_type_class) not in self._framework_configs:
             self._refresh_framework_config(cluster, instance_type_class)

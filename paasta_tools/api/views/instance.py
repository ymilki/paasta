--- conflicted
+++ resolved
@@ -40,14 +40,7 @@
 from requests.exceptions import ReadTimeout
 
 import paasta_tools.mesos.exceptions as mesos_exceptions
-<<<<<<< HEAD
-from paasta_tools import cassandracluster_tools
 from paasta_tools import envoy_tools
-from paasta_tools import flink_tools
-from paasta_tools import kafkacluster_tools
-from paasta_tools import kubernetes_tools
-=======
->>>>>>> b18e3300
 from paasta_tools import marathon_tools
 from paasta_tools import paasta_remote_run
 from paasta_tools import smartstack_tools
@@ -391,7 +384,7 @@
             matched_backends_and_tasks = match_backends_and_tasks(
                 sorted_backends, tasks
             )
-            location_dict = build_smartstack_location_dict(
+            location_dict = smartstack_tools.build_smartstack_location_dict(
                 location, matched_backends_and_tasks, should_return_individual_backends
             )
             service_mesh_status["locations"].append(location_dict)
@@ -399,7 +392,6 @@
             envoy_host = hosts[0]
             backends = envoy_tools.get_backends(
                 registration,
-<<<<<<< HEAD
                 envoy_host=envoy_host,
                 envoy_admin_port=settings.system_paasta_config.get_envoy_admin_port(),
             )
@@ -416,20 +408,6 @@
             matched_backends_and_tasks = envoy_tools.match_backends_and_tasks(
                 sorted_backends, tasks,
             )
-=======
-                synapse_host=synapse_host,
-                synapse_port=settings.system_paasta_config.get_synapse_port(),
-                synapse_haproxy_url_format=settings.system_paasta_config.get_synapse_haproxy_url_format(),
-            ),
-            key=lambda backend: backend["status"],
-            reverse=True,  # put 'UP' backends above 'MAINT' backends
-        )
-        matched_backends_and_tasks = match_backends_and_tasks(sorted_backends, tasks)
-        location_dict = smartstack_tools.build_smartstack_location_dict(
-            location, matched_backends_and_tasks, should_return_individual_backends
-        )
-        smartstack_status["locations"].append(location_dict)
->>>>>>> b18e3300
 
             running_backends_count = 0
             backends = []

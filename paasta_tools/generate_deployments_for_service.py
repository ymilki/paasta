--- conflicted
+++ resolved
@@ -139,26 +139,17 @@
     """
     mappings = {}
     valid_branches = get_branches_for_service(
-<<<<<<< HEAD
-        soa_dir=soa_dir,
-        service=service
-=======
-        service=service,
-        soa_dir=soa_dir,
->>>>>>> f60c6a49
+        service=service,
+        soa_dir=soa_dir,
     )
     if not valid_branches:
         log.info('Service %s has no valid branches. Skipping.', service)
         return {}
 
-<<<<<<< HEAD
-    git_url = get_git_url(service=service, soa_dir=soa_dir)
-=======
     git_url = get_git_url(
         service=service,
         soa_dir=soa_dir,
     )
->>>>>>> f60c6a49
     remote_refs = remote_git.list_remote_refs(git_url)
 
     for branch in valid_branches:

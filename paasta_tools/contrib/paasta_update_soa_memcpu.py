--- conflicted
+++ resolved
@@ -136,13 +136,8 @@
 
 
 def get_report_from_splunk(creds, app, filename, criteria_filter):
-<<<<<<< HEAD
     """Expect a table containing at least the following fields:
-    criteria (<service> [marathon|kubernetes]-<cluster_name> <instance>)
-=======
-    """ Expect a table containing at least the following fields:
     criteria (<service> kubernetes-<cluster_name> <instance>)
->>>>>>> fcba5cd6
     service_owner (Optional)
     project (Required to create tickets)
     estimated_monthly_savings (Optional)

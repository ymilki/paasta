@Library('jenkinsfile_stdlib') _

yproperties() // Sets releng approved global properties (SCM polling, build log rotation, etc)

env.PAASTA_ENV = 'YELP'
env.FORCE_KUBERNETES_YNODE = 'true'

CHANNELS = ['paasta']
GIT_SERVER = 'git@github.com'
PACKAGE_NAME = 'mirrors/Yelp/paasta'
DIST = ['xenial', 'bionic', 'jammy']

commit = ''

ircMsgResult(CHANNELS) {
    ystage('Test') {
<<<<<<< HEAD
        ynode {
=======
        ynode('bionic-super-heavy') {
>>>>>>> 86968b42
            ensureCleanWorkspace {
                commit = clone(
                    PACKAGE_NAME,
                )['GIT_COMMIT']
                sh 'make itest'
            }
        }
    }

    // Runs `make itest_${version}` and attempts to upload to apt server if not an automatically timed run
    // This will automatically break all the steps into stages for you
    debItestUpload(
        repo: PACKAGE_NAME,
        versions: DIST,
        committish: commit,
    )

    ystage('Upload to PyPi') {
        ynode {
            promoteToPypi(
                "git@git.yelpcorp.com:mirrors/Yelp/paasta.git",
                commit,
            )
        }
    }
}<|MERGE_RESOLUTION|>--- conflicted
+++ resolved
@@ -14,11 +14,7 @@
 
 ircMsgResult(CHANNELS) {
     ystage('Test') {
-<<<<<<< HEAD
-        ynode {
-=======
         ynode('bionic-super-heavy') {
->>>>>>> 86968b42
             ensureCleanWorkspace {
                 commit = clone(
                     PACKAGE_NAME,

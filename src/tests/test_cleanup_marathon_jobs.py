#!/usr/bin/env python

import cleanup_marathon_jobs
import mock
import contextlib


class TestCleanupMarathonJobs:

    cleanup_marathon_jobs.log = mock.Mock()
    fake_docker_registry = 'http://del.icio.us/'
    fake_marathon_config = {
        'cluster': 'mess',
        'url': 'http://mess_url',
        'user': 'namnin',
        'pass': 'pass_nememim',
        'docker_registry': fake_docker_registry,
        'docker_volumes': [
            {
                'hostPath': '/var/data/a',
                'containerPath': '/etc/a',
                'mode': 'RO',
            },
            {
                'hostPath': '/var/data/b',
                'containerPath': '/etc/b',
                'mode': 'RW',
            },
        ],
    }
    fake_marathon_client = mock.Mock()

    def test_main(self):
        soa_dir = 'paasta_maaaachine'
        fake_args = mock.Mock(verbose=False, soa_dir=soa_dir)
        with contextlib.nested(
            mock.patch('cleanup_marathon_jobs.parse_args', return_value=fake_args),
            mock.patch('cleanup_marathon_jobs.cleanup_apps')
        ) as (
            args_patch,
            cleanup_patch
        ):
            cleanup_marathon_jobs.main()
            args_patch.assert_called_once_with()
            cleanup_patch.assert_called_once_with(soa_dir)

    def test_get_valid_app_list(self):
        soa_dir = 'never_a_dir'
        fake_app_list = [('fake-app', 'one'), ('really-fake', 'two')]
<<<<<<< HEAD
        expected = ['fake-app.one.SOMEHASH', 'really-fake.two.SOMEOTHERHASH']
        app_ids = {
            ('fake-app', 'one'): 'fake-app.one.SOMEHASH',
            ('really-fake', 'two'): 'really-fake.two.SOMEOTHERHASH',
        }
=======
        fake_config_one = {'docker_image': 'srv:9.1'}
        fake_config_two = {'docker_image': 'tree:1.0'}
        fake_configs = [fake_config_two, fake_config_one]
        fake_full_configs = ['not_actually', 'a_dictionary']
        fake_code_sha = 'abc123'
        expected = ['fake-app.one.%s.%s' % (fake_code_sha, str(hash('a_dictionary'))),
                    'really-fake.two.%s.%s' % (fake_code_sha, str(hash('not_actually')))]
        fake_tag1 = "%s.%s" % (fake_code_sha, str(hash('a_dictionary')))
        fake_tag2 = "%s.%s" % (fake_code_sha, str(hash('not_actually')))
>>>>>>> d100917c

        def get_app_id_helper(name, instance, marathon_config, soa_dir=None):
            return app_ids[(name, instance)]

        with contextlib.nested(
            mock.patch('paasta_tools.marathon_tools.get_marathon_services_for_cluster',
                       return_value=fake_app_list),
<<<<<<< HEAD
            mock.patch('service_deployment_tools.marathon_tools.get_app_id',
                       side_effect=get_app_id_helper),
        ) as (
            get_srvs_patch,
            get_app_id_patch,
=======
            mock.patch('paasta_tools.marathon_tools.compose_job_id',
                       side_effect=compose_helper),
            mock.patch('paasta_tools.marathon_tools.read_service_config',
                       side_effect=lambda a, b, **kwargs: fake_configs.pop()),
            mock.patch('paasta_tools.marathon_tools.get_docker_url',
                       side_effect=lambda a, b, **kwargs: '%s/%s' % (a, b)),
            mock.patch('paasta_tools.marathon_tools.create_complete_config',
                       side_effect=lambda a, b, c, d: fake_full_configs.pop()),
            mock.patch('paasta_tools.marathon_tools.get_config_hash',
                       side_effect=lambda a: hash(str(a))),
            mock.patch('paasta_tools.marathon_tools.get_code_sha_from_dockerurl',
                       return_value=fake_code_sha),
        ) as (
            get_srvs_patch,
            compose_patch,
            read_config_patch,
            docker_url_patch,
            complete_config_patch,
            hash_patch,
            code_sha_patch
>>>>>>> d100917c
        ):
            actual = cleanup_marathon_jobs.get_valid_app_list(self.fake_marathon_config, soa_dir)
            assert expected == actual
            get_srvs_patch.assert_called_once_with(soa_dir=soa_dir)
<<<<<<< HEAD
=======
            compose_patch.assert_any_call('fake-app', 'one')
            compose_patch.assert_any_call('fake-app', 'one', fake_tag1)
            compose_patch.assert_any_call('really-fake', 'two')
            compose_patch.assert_any_call('really-fake', 'two', fake_tag2)
            assert compose_patch.call_count == 4
            read_config_patch.assert_any_call('fake-app', 'one', soa_dir=soa_dir)
            read_config_patch.assert_any_call('really-fake', 'two', soa_dir=soa_dir)
            assert read_config_patch.call_count == 2
            docker_url_patch.assert_any_call(self.fake_docker_registry,
                                             'tree:1.0', verify=False)
            docker_url_patch.assert_any_call(self.fake_docker_registry,
                                             'srv:9.1', verify=False)
            assert docker_url_patch.call_count == 2
            complete_config_patch.assert_any_call('fake-app.one',
                                                  '%s/%s' % (self.fake_docker_registry, 'srv:9.1'),
                                                  self.fake_marathon_config['docker_volumes'],
                                                  fake_config_one)
            complete_config_patch.assert_any_call('really-fake.two',
                                                  '%s/%s' % (self.fake_docker_registry, 'tree:1.0'),
                                                  self.fake_marathon_config['docker_volumes'],
                                                  fake_config_two)
            assert complete_config_patch.call_count == 2
            hash_patch.assert_any_call('not_actually')
            hash_patch.assert_any_call('a_dictionary')
            assert hash_patch.call_count == 2
>>>>>>> d100917c

    def test_cleanup_apps(self):
        from contextlib import contextmanager
        soa_dir = 'not_really_a_dir'
        fake_valid_apps = ['present.away.gone', 'on-app.off.stop']
        fake_app_ids = [mock.Mock(id='present.away.gone'), mock.Mock(id='on-app.off.stop'),
                        mock.Mock(id='not-here.oh.no')]
        self.fake_marathon_client.list_apps = mock.Mock(return_value=fake_app_ids)
        with contextlib.nested(
            mock.patch('cleanup_marathon_jobs.get_valid_app_list', return_value=fake_valid_apps),
            mock.patch('paasta_tools.marathon_tools.get_config',
                       return_value=self.fake_marathon_config),
            mock.patch('paasta_tools.marathon_tools.remove_tag_from_job_id',
                       return_value='a_location'),
            mock.patch('paasta_tools.bounce_lib.bounce_lock_zookeeper', spec=contextmanager),
            mock.patch('paasta_tools.marathon_tools.get_marathon_client', return_value=self.fake_marathon_client),
            mock.patch('paasta_tools.bounce_lib.delete_marathon_app')
        ) as (
            get_valid_patch,
            config_patch,
            remove_patch,
            bounce_patch,
            client_patch,
            delete_patch
        ):
            cleanup_marathon_jobs.cleanup_apps(soa_dir)
            config_patch.assert_called_once_with()
            get_valid_patch.assert_called_once_with(self.fake_marathon_config, soa_dir)
            client_patch.assert_called_once_with(self.fake_marathon_config['url'],
                                                 self.fake_marathon_config['user'],
                                                 self.fake_marathon_config['pass'])
            remove_patch.assert_called_once_with('not-here.oh.no')
            bounce_patch.assert_called_once_with('a_location')
            delete_patch.assert_called_once_with('not-here.oh.no', self.fake_marathon_client)

# vim: tabstop=4 expandtab shiftwidth=4 softtabstop=4<|MERGE_RESOLUTION|>--- conflicted
+++ resolved
@@ -47,23 +47,12 @@
     def test_get_valid_app_list(self):
         soa_dir = 'never_a_dir'
         fake_app_list = [('fake-app', 'one'), ('really-fake', 'two')]
-<<<<<<< HEAD
-        expected = ['fake-app.one.SOMEHASH', 'really-fake.two.SOMEOTHERHASH']
+        fake_code_sha = 'abc123'
+        expected = ['fake-app.one.abc123.SOMEHASH', 'really-fake.two.abc123.SOMEOTHERHASH']
         app_ids = {
-            ('fake-app', 'one'): 'fake-app.one.SOMEHASH',
-            ('really-fake', 'two'): 'really-fake.two.SOMEOTHERHASH',
+            ('fake-app', 'one'): 'fake-app.one.abc123.SOMEHASH',
+            ('really-fake', 'two'): 'really-fake.two.abc123.SOMEOTHERHASH',
         }
-=======
-        fake_config_one = {'docker_image': 'srv:9.1'}
-        fake_config_two = {'docker_image': 'tree:1.0'}
-        fake_configs = [fake_config_two, fake_config_one]
-        fake_full_configs = ['not_actually', 'a_dictionary']
-        fake_code_sha = 'abc123'
-        expected = ['fake-app.one.%s.%s' % (fake_code_sha, str(hash('a_dictionary'))),
-                    'really-fake.two.%s.%s' % (fake_code_sha, str(hash('not_actually')))]
-        fake_tag1 = "%s.%s" % (fake_code_sha, str(hash('a_dictionary')))
-        fake_tag2 = "%s.%s" % (fake_code_sha, str(hash('not_actually')))
->>>>>>> d100917c
 
         def get_app_id_helper(name, instance, marathon_config, soa_dir=None):
             return app_ids[(name, instance)]
@@ -71,66 +60,18 @@
         with contextlib.nested(
             mock.patch('paasta_tools.marathon_tools.get_marathon_services_for_cluster',
                        return_value=fake_app_list),
-<<<<<<< HEAD
-            mock.patch('service_deployment_tools.marathon_tools.get_app_id',
+            mock.patch('paasta_tools.marathon_tools.get_app_id',
                        side_effect=get_app_id_helper),
-        ) as (
-            get_srvs_patch,
-            get_app_id_patch,
-=======
-            mock.patch('paasta_tools.marathon_tools.compose_job_id',
-                       side_effect=compose_helper),
-            mock.patch('paasta_tools.marathon_tools.read_service_config',
-                       side_effect=lambda a, b, **kwargs: fake_configs.pop()),
-            mock.patch('paasta_tools.marathon_tools.get_docker_url',
-                       side_effect=lambda a, b, **kwargs: '%s/%s' % (a, b)),
-            mock.patch('paasta_tools.marathon_tools.create_complete_config',
-                       side_effect=lambda a, b, c, d: fake_full_configs.pop()),
-            mock.patch('paasta_tools.marathon_tools.get_config_hash',
-                       side_effect=lambda a: hash(str(a))),
             mock.patch('paasta_tools.marathon_tools.get_code_sha_from_dockerurl',
                        return_value=fake_code_sha),
         ) as (
             get_srvs_patch,
-            compose_patch,
-            read_config_patch,
-            docker_url_patch,
-            complete_config_patch,
-            hash_patch,
+            get_app_id_patch,
             code_sha_patch
->>>>>>> d100917c
         ):
             actual = cleanup_marathon_jobs.get_valid_app_list(self.fake_marathon_config, soa_dir)
             assert expected == actual
             get_srvs_patch.assert_called_once_with(soa_dir=soa_dir)
-<<<<<<< HEAD
-=======
-            compose_patch.assert_any_call('fake-app', 'one')
-            compose_patch.assert_any_call('fake-app', 'one', fake_tag1)
-            compose_patch.assert_any_call('really-fake', 'two')
-            compose_patch.assert_any_call('really-fake', 'two', fake_tag2)
-            assert compose_patch.call_count == 4
-            read_config_patch.assert_any_call('fake-app', 'one', soa_dir=soa_dir)
-            read_config_patch.assert_any_call('really-fake', 'two', soa_dir=soa_dir)
-            assert read_config_patch.call_count == 2
-            docker_url_patch.assert_any_call(self.fake_docker_registry,
-                                             'tree:1.0', verify=False)
-            docker_url_patch.assert_any_call(self.fake_docker_registry,
-                                             'srv:9.1', verify=False)
-            assert docker_url_patch.call_count == 2
-            complete_config_patch.assert_any_call('fake-app.one',
-                                                  '%s/%s' % (self.fake_docker_registry, 'srv:9.1'),
-                                                  self.fake_marathon_config['docker_volumes'],
-                                                  fake_config_one)
-            complete_config_patch.assert_any_call('really-fake.two',
-                                                  '%s/%s' % (self.fake_docker_registry, 'tree:1.0'),
-                                                  self.fake_marathon_config['docker_volumes'],
-                                                  fake_config_two)
-            assert complete_config_patch.call_count == 2
-            hash_patch.assert_any_call('not_actually')
-            hash_patch.assert_any_call('a_dictionary')
-            assert hash_patch.call_count == 2
->>>>>>> d100917c
 
     def test_cleanup_apps(self):
         from contextlib import contextmanager

--- conflicted
+++ resolved
@@ -5,9 +5,5 @@
 pycurl
 sensu-plugin == 0.1.0
 requests
-<<<<<<< HEAD
-pysensu-yelp
-=======
 pysensu-yelp >= 0.1.5
->>>>>>> 6d66ef0f
 GitPython == 0.1.7
--- conflicted
+++ resolved
@@ -85,9 +85,7 @@
         "paasta_tools.setup_kubernetes_job.ensure_namespace", autospec=True
     ) as mock_ensure_namespace, mock.patch(
         "paasta_tools.setup_kubernetes_job.setup_kube_deployments", autospec=True
-    ) as mock_setup_kube_deployments, mock.patch(
-        "paasta_tools.setup_kubernetes_job.log", autospec=True
-    ) as mock_log_obj:
+    ) as mock_setup_kube_deployments:
         mock_setup_kube_deployments.return_value = True
         mock_metrics_interface = mock_get_metrics_interface.return_value
         mock_kube_deploy_config = KubernetesDeploymentConfig(
@@ -120,10 +118,6 @@
         mock_service_instance_configs_list.return_value = [(False, None)]
         with raises(SystemExit) as e:
             main()
-<<<<<<< HEAD
-        mock_log_obj.error.assert_called_with(
-            "Exiting because could not read kubernetes configuration file"
-        )
         assert e.value.code == 1
 
 
@@ -135,19 +129,6 @@
 
     assert ret == [("kurupt", "f_m", None, None)]
 
-=======
-        assert e.value.code == 1
-
-
-def test_get_service_instances_with_valid_names():
-    mock_service_instances = ["kurupt.f_m"]
-    ret = get_service_instances_with_valid_names(
-        service_instances=mock_service_instances
-    )
-
-    assert ret == [("kurupt", "f_m", None, None)]
-
->>>>>>> 155bcf32
 
 def test_main_invalid_job_name():
     with mock.patch(
@@ -173,12 +154,6 @@
 
 def test_get_kubernetes_deployment_config():
     with mock.patch(
-<<<<<<< HEAD
-        "paasta_tools.setup_kubernetes_job.get_service_instances_with_valid_names",
-        autospec=True,
-    ) as mock_get_service_instances_with_valid_names, mock.patch(
-=======
->>>>>>> 155bcf32
         "paasta_tools.setup_kubernetes_job.load_kubernetes_service_config_no_cache",
         autospec=True,
     ) as mock_load_kubernetes_service_config_no_cache:
@@ -186,10 +161,7 @@
         mock_get_service_instances_with_valid_names = [
             ("kurupt", "instance", None, None)
         ]
-<<<<<<< HEAD
-=======
-
->>>>>>> 155bcf32
+
         # Testing NoDeploymentsAvailable exception
         mock_load_kubernetes_service_config_no_cache.side_effect = (
             NoDeploymentsAvailable
@@ -337,13 +309,8 @@
         autospec=True,
         side_effect=simple_create_application_object,
     ) as mock_create_application_object, mock.patch(
-<<<<<<< HEAD
-        "paasta_tools.setup_kubernetes_job.list_all_matching_deployments", autospec=True
-    ) as mock_list_all_matching_deployments, mock.patch(
-=======
         "paasta_tools.setup_kubernetes_job.list_all_paasta_deployments", autospec=True
     ) as mock_list_all_paasta_deployments, mock.patch(
->>>>>>> 155bcf32
         "paasta_tools.setup_kubernetes_job.log", autospec=True
     ) as mock_log_obj, mock.patch(
         "paasta_tools.setup_kubernetes_job.metrics_lib.NoMetrics", autospec=True
@@ -395,11 +362,7 @@
         fake_create.reset_mock()
         fake_update.reset_mock()
         fake_update_related_api_objects.reset_mock()
-<<<<<<< HEAD
-        mock_list_all_matching_deployments.return_value = [
-=======
         mock_list_all_paasta_deployments.return_value = [
->>>>>>> 155bcf32
             KubeDeployment(
                 service="kurupt",
                 instance="fm",
@@ -438,11 +401,7 @@
         fake_create.reset_mock()
         fake_update.reset_mock()
         fake_update_related_api_objects.reset_mock()
-<<<<<<< HEAD
-        mock_list_all_matching_deployments.return_value = [
-=======
         mock_list_all_paasta_deployments.return_value = [
->>>>>>> 155bcf32
             KubeDeployment(
                 service="kurupt",
                 instance="fm",
@@ -468,11 +427,7 @@
         fake_create.reset_mock()
         fake_update.reset_mock()
         fake_update_related_api_objects.reset_mock()
-<<<<<<< HEAD
-        mock_list_all_matching_deployments.return_value = [
-=======
         mock_list_all_paasta_deployments.return_value = [
->>>>>>> 155bcf32
             KubeDeployment(
                 service="kurupt",
                 instance="fm",
@@ -498,11 +453,7 @@
         fake_create.reset_mock()
         fake_update.reset_mock()
         fake_update_related_api_objects.reset_mock()
-<<<<<<< HEAD
-        mock_list_all_matching_deployments.return_value = [
-=======
         mock_list_all_paasta_deployments.return_value = [
->>>>>>> 155bcf32
             KubeDeployment(
                 service="kurupt",
                 instance="fm",
@@ -540,11 +491,7 @@
             (True, mock_kube_deploy_config),
             (True, mock_kube_deploy_config_new),
         ]
-<<<<<<< HEAD
-        mock_list_all_matching_deployments.return_value = [
-=======
         mock_list_all_paasta_deployments.return_value = [
->>>>>>> 155bcf32
             KubeDeployment(
                 service="kurupt",
                 instance="garage",
@@ -571,11 +518,7 @@
         fake_update.reset_mock()
         fake_update_related_api_objects.reset_mock()
         mock_service_instance_configs_list = [(True, mock_kube_deploy_config_new)]
-<<<<<<< HEAD
-        mock_list_all_matching_deployments.return_value = [
-=======
         mock_list_all_paasta_deployments.return_value = [
->>>>>>> 155bcf32
             KubeDeployment(
                 service="kurupt",
                 instance="garage",
@@ -605,11 +548,7 @@
         "paasta_tools.setup_kubernetes_job.create_application_object",
         autospec=True,
     ) as mock_create_application_object, mock.patch(
-<<<<<<< HEAD
-        "paasta_tools.setup_kubernetes_job.list_all_matching_deployments", autospec=True
-=======
         "paasta_tools.setup_kubernetes_job.list_all_paasta_deployments", autospec=True
->>>>>>> 155bcf32
     ), mock.patch(
         "paasta_tools.setup_kubernetes_job.log", autospec=True
     ) as mock_log_obj:
@@ -673,11 +612,7 @@
         "paasta_tools.setup_kubernetes_job.create_application_object",
         autospec=True,
     ) as mock_create_application_object, mock.patch(
-<<<<<<< HEAD
-        "paasta_tools.setup_kubernetes_job.list_all_matching_deployments", autospec=True
-=======
         "paasta_tools.setup_kubernetes_job.list_all_paasta_deployments", autospec=True
->>>>>>> 155bcf32
     ), mock.patch(
         "paasta_tools.setup_kubernetes_job.log", autospec=True
     ) as mock_log_obj:

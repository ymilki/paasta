--- conflicted
+++ resolved
@@ -1083,12 +1083,9 @@
         job_id=None,
         use_web_identity=False,
         uses_bulkdata=True,
-<<<<<<< HEAD
         get_eks_token_via_iam_user=False,
-=======
         force_pod_identity=False,
         executor_pod_identity=False,
->>>>>>> 5cdb1916
     )
     mock_load_system_paasta_config_utils.return_value.get_kube_clusters.return_value = (
         {}
@@ -1218,12 +1215,9 @@
         job_id=None,
         use_web_identity=False,
         uses_bulkdata=True,
-<<<<<<< HEAD
         get_eks_token_via_iam_user=False,
-=======
         force_pod_identity=False,
         executor_pod_identity=False,
->>>>>>> 5cdb1916
     )
     mock_load_system_paasta_config_utils.return_value.get_kube_clusters.return_value = (
         {}
@@ -1353,12 +1347,9 @@
         job_id=None,
         use_web_identity=False,
         uses_bulkdata=True,
-<<<<<<< HEAD
         get_eks_token_via_iam_user=False,
-=======
         force_pod_identity=False,
         executor_pod_identity=False,
->>>>>>> 5cdb1916
     )
     mock_load_system_paasta_config_utils.return_value.get_kube_clusters.return_value = (
         {}
@@ -1504,12 +1495,9 @@
         job_id=None,
         use_web_identity=False,
         uses_bulkdata=spark_run_arg_uses_bulkdata,
-<<<<<<< HEAD
         get_eks_token_via_iam_user=False,
-=======
         force_pod_identity=False,
         executor_pod_identity=False,
->>>>>>> 5cdb1916
     )
     mock_load_system_paasta_config_spark_run.return_value.get_pools_for_cluster.return_value = [
         "test-pool"

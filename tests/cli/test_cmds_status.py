# Copyright 2015-2016 Yelp Inc.
#
# Licensed under the Apache License, Version 2.0 (the "License");
# you may not use this file except in compliance with the License.
# You may obtain a copy of the License at
#
#     http://www.apache.org/licenses/LICENSE-2.0
#
# Unless required by applicable law or agreed to in writing, software
# distributed under the License is distributed on an "AS IS" BASIS,
# WITHOUT WARRANTIES OR CONDITIONS OF ANY KIND, either express or implied.
# See the License for the specific language governing permissions and
# limitations under the License.
from collections import defaultdict
from typing import Any
from typing import Dict
from typing import Mapping
from typing import Set

import mock
import pytest
from mock import ANY
from mock import call
from mock import MagicMock
from mock import Mock
from mock import patch

import paasta_tools.paastaapi.models as paastamodels
from paasta_tools import marathon_tools
from paasta_tools import utils
from paasta_tools.cli.cmds import status
from paasta_tools.cli.cmds.status import apply_args_filters
from paasta_tools.cli.cmds.status import build_smartstack_backends_table
from paasta_tools.cli.cmds.status import create_autoscaling_info_table
from paasta_tools.cli.cmds.status import create_mesos_non_running_tasks_table
from paasta_tools.cli.cmds.status import create_mesos_running_tasks_table
from paasta_tools.cli.cmds.status import desired_state_human
from paasta_tools.cli.cmds.status import format_kubernetes_pod_table
from paasta_tools.cli.cmds.status import format_kubernetes_replicaset_table
from paasta_tools.cli.cmds.status import format_marathon_task_table
from paasta_tools.cli.cmds.status import get_smartstack_status_human
from paasta_tools.cli.cmds.status import haproxy_backend_report
from paasta_tools.cli.cmds.status import marathon_app_status_human
from paasta_tools.cli.cmds.status import marathon_mesos_status_human
from paasta_tools.cli.cmds.status import marathon_mesos_status_summary
from paasta_tools.cli.cmds.status import missing_deployments_message
from paasta_tools.cli.cmds.status import paasta_status
from paasta_tools.cli.cmds.status import paasta_status_on_api_endpoint
from paasta_tools.cli.cmds.status import print_kafka_status
from paasta_tools.cli.cmds.status import print_kubernetes_status
from paasta_tools.cli.cmds.status import print_marathon_status
from paasta_tools.cli.cmds.status import report_invalid_whitelist_values
from paasta_tools.cli.cmds.status import verify_instances
from paasta_tools.cli.utils import NoSuchService
from paasta_tools.cli.utils import PaastaColors
from paasta_tools.paastaapi import ApiException
from paasta_tools.utils import remove_ansi_escape_sequences


def make_fake_instance_conf(
    cluster, service, instance, deploy_group=None, team=None, registrations=()
):
    conf = MagicMock()
    conf.get_cluster.return_value = cluster
    conf.get_service.return_value = service
    conf.get_instance.return_value = instance
    conf.get_deploy_group.return_value = deploy_group
    conf.get_team.return_value = team
    conf.get_registrations.return_value = registrations if registrations else []
    if registrations is None:
        del (
            conf.get_registrations
        )  # http://www.voidspace.org.uk/python/mock/mock.html#deleting-attributes
    return conf


@patch("paasta_tools.cli.utils.validate_service_name", autospec=True)
def test_figure_out_service_name_not_found(mock_validate_service_name, capfd):
    # paasta_status with invalid -s service_name arg results in error
    mock_validate_service_name.side_effect = NoSuchService(None)
    parsed_args = Mock()
    parsed_args.service = "fake_service"

    expected_output = "%s\n" % NoSuchService.GUESS_ERROR_MSG

    # Fail if exit(1) does not get called
    with pytest.raises(SystemExit) as sys_exit:
        status.figure_out_service_name(parsed_args)

    output, _ = capfd.readouterr()
    assert sys_exit.value.code == 1
    assert output == expected_output


@patch("paasta_tools.cli.cmds.status.list_clusters", autospec=True)
@patch("paasta_tools.cli.cmds.status.load_system_paasta_config", autospec=True)
@patch("paasta_tools.cli.utils.validate_service_name", autospec=True)
@patch("paasta_tools.cli.utils.guess_service_name", autospec=True)
@patch("paasta_tools.cli.cmds.status.list_services", autospec=True)
def test_status_arg_service_not_found(
    mock_list_services,
    mock_guess_service_name,
    mock_validate_service_name,
    mock_load_system_paasta_config,
    mock_list_clusters,
    capfd,
    system_paasta_config,
):
    # paasta_status with no args and non-service directory results in error
    mock_list_services.return_value = []
    mock_guess_service_name.return_value = "not_a_service"
    error = NoSuchService("fake_service")
    mock_validate_service_name.side_effect = error
    mock_list_clusters.return_value = ["cluster1"]
    mock_load_system_paasta_config.return_value = system_paasta_config
    expected_output = str(error) + "\n"

    args = MagicMock()
    args.service = None
    args.owner = None
    args.clusters = None
    args.instances = None
    args.deploy_group = None
    args.registration = None
    args.service_instance = None

    # Fail if exit(1) does not get called
    with pytest.raises(SystemExit) as sys_exit:
        paasta_status(args)

    output, _ = capfd.readouterr()
    assert sys_exit.value.code == 1
    assert output == expected_output


@patch("paasta_tools.cli.cmds.status.paasta_status_on_api_endpoint", autospec=True)
@patch("paasta_tools.cli.cmds.status.report_invalid_whitelist_values", autospec=True)
def test_report_status_calls_report_invalid_whitelist_values(
    mock_report_invalid_whitelist_values,
    mock_paasta_status_on_api_endpoint,
    system_paasta_config,
):
    service = "fake_service"
    planned_deployments = ["cluster.instance1", "cluster.instance2"]
    actual_deployments: Dict[str, str] = {}
    instance_whitelist: Dict[str, Any] = {}

    status.report_status_for_cluster(
        service=service,
        cluster="cluster",
        deploy_pipeline=planned_deployments,
        actual_deployments=actual_deployments,
        instance_whitelist=instance_whitelist,
        system_paasta_config=system_paasta_config,
    )
    mock_report_invalid_whitelist_values.assert_called_once_with(
        [], ["instance1", "instance2"], "instance"
    )


@patch("paasta_tools.cli.cmds.status.get_instance_configs_for_service", autospec=True)
@patch("paasta_tools.cli.cmds.status.list_services", autospec=True)
@patch("paasta_tools.cli.cmds.status.load_system_paasta_config", autospec=True)
@patch("paasta_tools.cli.cmds.status.figure_out_service_name", autospec=True)
@patch("paasta_tools.cli.cmds.status.get_deploy_info", autospec=True)
@patch("paasta_tools.cli.cmds.status.get_actual_deployments", autospec=True)
@patch("paasta_tools.cli.cmds.status.validate_service_name", autospec=True)
@patch("paasta_tools.cli.cmds.status.list_clusters", autospec=True)
def test_status_pending_pipeline_build_message(
    mock_list_clusters,
    mock_validate_service_name,
    mock_get_actual_deployments,
    mock_get_deploy_info,
    mock_figure_out_service_name,
    mock_load_system_paasta_config,
    mock_list_services,
    mock_get_instance_configs_for_service,
    capfd,
    system_paasta_config,
):
    # If deployments.json is missing SERVICE, output the appropriate message
    service = "fake_service"
    mock_list_clusters.return_value = ["cluster"]
    mock_validate_service_name.return_value = None
    mock_figure_out_service_name.return_value = service
    mock_list_services.return_value = [service]
    pipeline = [{"instancename": "cluster.instance"}]
    mock_get_deploy_info.return_value = {"pipeline": pipeline}
    mock_load_system_paasta_config.return_value = system_paasta_config
    mock_instance_config = make_fake_instance_conf("cluster", service, "instancename")
    mock_get_instance_configs_for_service.return_value = [mock_instance_config]

    actual_deployments: Dict[str, str] = {}
    mock_get_actual_deployments.return_value = actual_deployments
    expected_output = missing_deployments_message(service)

    args = MagicMock()
    args.service = service
    args.deploy_group = None
    args.clusters = None
    args.instances = None
    args.owner = None
    args.soa_dir = utils.DEFAULT_SOA_DIR
    args.registration = None
    args.service_instance = None

    paasta_status(args)
    output, _ = capfd.readouterr()
    assert expected_output in output


@patch("paasta_tools.cli.cmds.status.load_deployments_json", autospec=True)
def test_get_actual_deployments(mock_get_deployments,):
    mock_get_deployments.return_value = utils.DeploymentsJsonV1(
        {
            "fake_service:paasta-b_cluster.b_instance": {
                "docker_image": "this_is_a_sha"
            },
            "fake_service:paasta-a_cluster.a_instance": {
                "docker_image": "this_is_a_sha"
            },
        }
    )
    expected = {
        "a_cluster.a_instance": "this_is_a_sha",
        "b_cluster.b_instance": "this_is_a_sha",
    }

    actual = status.get_actual_deployments("fake_service", "/fake/soa/dir")
    assert expected == actual


@patch("paasta_tools.cli.cmds.status.read_deploy", autospec=True)
def test_get_deploy_info_exists(mock_read_deploy):
    expected = "fake deploy yaml"
    mock_read_deploy.return_value = expected
    actual = status.get_deploy_info("fake_service")
    assert expected == actual


@patch("paasta_tools.cli.cmds.status.read_deploy", autospec=True)
def test_get_deploy_info_does_not_exist(mock_read_deploy, capfd):
    mock_read_deploy.return_value = False
    with pytest.raises(SystemExit) as sys_exit:
        status.get_deploy_info("fake_service")
    output, _ = capfd.readouterr()
    assert sys_exit.value.code == 1
    assert output.startswith("Error encountered with")


@patch("paasta_tools.cli.cmds.status.get_instance_configs_for_service", autospec=True)
@patch("paasta_tools.cli.cmds.status.list_services", autospec=True)
@patch("paasta_tools.cli.cmds.status.load_system_paasta_config", autospec=True)
@patch("paasta_tools.cli.cmds.status.figure_out_service_name", autospec=True)
@patch("paasta_tools.cli.cmds.status.get_actual_deployments", autospec=True)
@patch("paasta_tools.cli.cmds.status.get_planned_deployments", autospec=True)
@patch("paasta_tools.cli.cmds.status.report_status_for_cluster", autospec=True)
@patch("paasta_tools.cli.cmds.status.validate_service_name", autospec=True)
@patch("paasta_tools.cli.cmds.status.list_clusters", autospec=True)
def test_status_calls_sergeants(
    mock_list_clusters,
    mock_validate_service_name,
    mock_report_status,
    mock_get_planned_deployments,
    mock_get_actual_deployments,
    mock_figure_out_service_name,
    mock_load_system_paasta_config,
    mock_list_services,
    mock_get_instance_configs_for_service,
    system_paasta_config,
):
    service = "fake_service"
    cluster = "fake_cluster"
    mock_list_clusters.return_value = ["cluster1", "cluster2", "fake_cluster"]
    mock_validate_service_name.return_value = None
    mock_figure_out_service_name.return_value = service
    mock_list_services.return_value = [service]

    mock_instance_config = make_fake_instance_conf(cluster, service, "fi")
    mock_instance_config.get_service.return_value = service
    mock_instance_config.get_cluster.return_value = cluster
    mock_get_instance_configs_for_service.return_value = [mock_instance_config]

    planned_deployments = [
        "cluster1.instance1",
        "cluster1.instance2",
        "cluster2.instance1",
    ]
    mock_get_planned_deployments.return_value = planned_deployments

    actual_deployments = {"fake_service:paasta-cluster.instance": "this_is_a_sha"}
    mock_get_actual_deployments.return_value = actual_deployments
    mock_load_system_paasta_config.return_value = system_paasta_config
    mock_report_status.return_value = 1776, ["dummy", "output"]

    args = MagicMock()
    args.service = service
    args.clusters = None
    args.instances = None
    args.verbose = False
    args.owner = None
    args.deploy_group = None
    args.soa_dir = "/fake/soa/dir"
    args.registration = None
    args.service_instance = None
    return_value = paasta_status(args)

    assert return_value == 1776

    mock_get_actual_deployments.assert_called_once_with(service, "/fake/soa/dir")
    mock_report_status.assert_called_once_with(
        service=service,
        deploy_pipeline=planned_deployments,
        actual_deployments=actual_deployments,
        cluster=cluster,
        instance_whitelist={"fi": mock_instance_config.__class__},
        system_paasta_config=system_paasta_config,
        verbose=False,
    )


def test_report_invalid_whitelist_values_no_whitelists():
    whitelist: Set[str] = set()
    items = ["cluster1", "cluster2", "cluster3"]
    item_type = "thingy"
    actual = report_invalid_whitelist_values(whitelist, items, item_type)
    assert actual == ""


def test_report_invalid_whitelist_values_with_whitelists():
    whitelist = {"bogus1", "cluster1"}
    items = ["cluster1", "cluster2", "cluster3"]
    item_type = "thingy"
    actual = report_invalid_whitelist_values(whitelist, items, item_type)
    assert "Warning" in actual
    assert item_type in actual
    assert "bogus1" in actual


class StatusArgs:
    def __init__(
        self,
        service,
        soa_dir,
        clusters,
        instances,
        deploy_group,
        owner,
        registration,
        verbose,
        service_instance=None,
    ):
        self.service = service
        self.soa_dir = soa_dir
        self.clusters = clusters
        self.instances = instances
        self.deploy_group = deploy_group
        self.owner = owner
        self.registration = registration
        self.verbose = verbose
        self.service_instance = service_instance


@patch("paasta_tools.cli.cmds.status.get_instance_configs_for_service", autospec=True)
@patch("paasta_tools.cli.cmds.status.list_services", autospec=True)
@patch("paasta_tools.cli.cmds.status.figure_out_service_name", autospec=True)
@patch("paasta_tools.cli.cmds.status.validate_service_name", autospec=True)
@patch("paasta_tools.cli.cmds.status.list_clusters", autospec=True)
def test_apply_args_filters_clusters_and_instances_clusters_instances_deploy_group(
    mock_list_clusters,
    mock_validate_service_name,
    mock_figure_out_service_name,
    mock_list_services,
    mock_get_instance_configs_for_service,
):
    args = StatusArgs(
        service="fake_service",
        soa_dir="/fake/soa/dir",
        deploy_group="fake_deploy_group",
        clusters="cluster1",
        instances="instance1,instance3",
        owner=None,
        registration=None,
        verbose=False,
        service_instance=None,
    )
    mock_list_clusters.return_value = ["cluster1", "cluster2"]
    mock_validate_service_name.return_value = None
    mock_figure_out_service_name.return_value = "fake_service"
    mock_list_services.return_value = ["fake_service"]
    mock_inst1 = make_fake_instance_conf(
        "cluster1", "fake_service", "instance1", "fake_deploy_group"
    )
    mock_inst2 = make_fake_instance_conf(
        "cluster1", "fake_service", "instance2", "fake_deploy_group"
    )
    mock_inst3 = make_fake_instance_conf(
        "cluster2", "fake_service", "instance3", "fake_deploy_group"
    )
    mock_get_instance_configs_for_service.return_value = [
        mock_inst1,
        mock_inst2,
        mock_inst3,
    ]

    pargs = apply_args_filters(args)
    assert sorted(pargs.keys()) == ["cluster1"]
    assert pargs["cluster1"]["fake_service"] == {"instance1": mock_inst1.__class__}


@patch("paasta_tools.cli.cmds.status.get_instance_configs_for_service", autospec=True)
@patch("paasta_tools.cli.cmds.status.list_services", autospec=True)
@patch("paasta_tools.cli.cmds.status.figure_out_service_name", autospec=True)
@patch("paasta_tools.cli.cmds.status.validate_service_name", autospec=True)
@patch("paasta_tools.cli.cmds.status.list_clusters", autospec=True)
def test_apply_args_filters_clusters_uses_deploy_group_when_no_clusters_and_instances(
    mock_list_clusters,
    mock_validate_service_name,
    mock_figure_out_service_name,
    mock_list_services,
    mock_get_instance_configs_for_service,
):
    args = StatusArgs(
        service="fake_service",
        soa_dir="/fake/soa/dir",
        deploy_group="fake_deploy_group",
        clusters=None,
        instances=None,
        owner=None,
        registration=None,
        verbose=False,
        service_instance=None,
    )
    mock_list_clusters.return_value = ["cluster1", "cluster2"]
    mock_validate_service_name.return_value = None
    mock_figure_out_service_name.return_value = "fake_service"
    mock_list_services.return_value = ["fake_service"]
    mock_inst1 = make_fake_instance_conf(
        "cluster1", "fake_service", "instance1", "fake_deploy_group"
    )
    mock_inst2 = make_fake_instance_conf(
        "cluster1", "fake_service", "instance2", "fake_deploy_group"
    )
    mock_inst3 = make_fake_instance_conf(
        "cluster2", "fake_service", "instance3", "fake_deploy_group"
    )
    mock_get_instance_configs_for_service.return_value = [
        mock_inst1,
        mock_inst2,
        mock_inst3,
    ]

    pargs = apply_args_filters(args)
    assert sorted(pargs.keys()) == ["cluster1", "cluster2"]
    assert pargs["cluster1"]["fake_service"] == {
        "instance1": mock_inst1.__class__,
        "instance2": mock_inst2.__class__,
    }
    assert pargs["cluster2"]["fake_service"] == {"instance3": mock_inst3.__class__}


@patch("paasta_tools.cli.cmds.status.get_instance_configs_for_service", autospec=True)
@patch("paasta_tools.cli.cmds.status.list_services", autospec=True)
@patch("paasta_tools.cli.cmds.status.figure_out_service_name", autospec=True)
def test_apply_args_filters_clusters_return_none_when_cluster_not_in_deploy_group(
    mock_figure_out_service_name,
    mock_list_services,
    mock_get_instance_configs_for_service,
):
    args = StatusArgs(
        service="fake_service",
        soa_dir="/fake/soa/dir",
        deploy_group="fake_deploy_group",
        clusters="cluster4",
        instances=None,
        owner=None,
        registration=None,
        verbose=False,
        service_instance=None,
    )
    mock_figure_out_service_name.return_value = "fake_service"
    mock_list_services.return_value = ["fake_service"]
    mock_get_instance_configs_for_service.return_value = [
        make_fake_instance_conf(
            "cluster1", "fake_service", "instance1", "fake_deploy_group"
        ),
        make_fake_instance_conf(
            "cluster1", "fake_service", "instance2", "fake_deploy_group"
        ),
        make_fake_instance_conf(
            "cluster2", "fake_service", "instance3", "fake_deploy_group"
        ),
    ]

    assert len(apply_args_filters(args)) == 0


@patch("paasta_tools.cli.cmds.status.get_instance_configs_for_service", autospec=True)
@patch("paasta_tools.cli.cmds.status.list_services", autospec=True)
@patch("paasta_tools.cli.cmds.status.figure_out_service_name", autospec=True)
@patch("paasta_tools.cli.cmds.status.list_clusters", autospec=True)
@patch("paasta_tools.cli.cmds.status.list_all_instances_for_service", autospec=True)
def test_apply_args_filters_clusters_return_none_when_instance_not_in_deploy_group(
    mock_list_clusters,
    mock_figure_out_service_name,
    mock_list_services,
    mock_get_instance_configs_for_service,
    mock_list_all_instances_for_service,
):
    args = StatusArgs(
        service="fake_service",
        soa_dir="/fake/soa/dir",
        deploy_group="fake_deploy_group",
        clusters=None,
        instances="instance5",
        owner=None,
        registration=None,
        verbose=False,
        service_instance=None,
    )
    mock_list_clusters.return_value = ["cluster1", "cluster2"]
    mock_figure_out_service_name.return_value = "fake_service"
    mock_list_services.return_value = ["fake_service"]
    mock_list_all_instances_for_service.return_value = []
    mock_get_instance_configs_for_service.return_value = [
        make_fake_instance_conf(
            "cluster1", "fake_service", "instance1", "other_fake_deploy_group"
        ),
        make_fake_instance_conf(
            "cluster1", "fake_service", "instance2", "other_fake_deploy_group"
        ),
        make_fake_instance_conf(
            "cluster2", "fake_service", "instance3", "other_fake_deploy_group"
        ),
    ]

    assert len(apply_args_filters(args)) == 0


@patch("paasta_tools.cli.cmds.status.get_instance_configs_for_service", autospec=True)
@patch("paasta_tools.cli.cmds.status.list_services", autospec=True)
@patch("paasta_tools.cli.cmds.status.figure_out_service_name", autospec=True)
@patch("paasta_tools.cli.cmds.status.validate_service_name", autospec=True)
def test_apply_args_filters_clusters_and_instances(
    mock_validate_service_name,
    mock_figure_out_service_name,
    mock_list_services,
    mock_get_instance_configs_for_service,
):
    args = StatusArgs(
        service="fake_service",
        soa_dir="/fake/soa/dir",
        deploy_group=None,
        clusters="cluster1",
        instances="instance1,instance3",
        owner=None,
        registration=None,
        verbose=False,
        service_instance=None,
    )
    mock_validate_service_name.return_value = None
    mock_figure_out_service_name.return_value = "fake_service"
    mock_list_services.return_value = ["fake_service"]
    mock_inst1 = make_fake_instance_conf(
        "cluster1", "fake_service", "instance1", "fake_deploy_group"
    )
    mock_inst2 = make_fake_instance_conf(
        "cluster1", "fake_service", "instance2", "fake_deploy_group"
    )
    mock_inst3 = make_fake_instance_conf(
        "cluster1", "fake_service", "instance3", "fake_deploy_group"
    )
    mock_get_instance_configs_for_service.return_value = [
        mock_inst1,
        mock_inst2,
        mock_inst3,
    ]

    pargs = apply_args_filters(args)
    assert sorted(pargs.keys()) == ["cluster1"]
    assert pargs["cluster1"]["fake_service"] == {
        "instance1": mock_inst1.__class__,
        "instance3": mock_inst3.__class__,
    }


@patch("paasta_tools.cli.cmds.status.get_instance_configs_for_service", autospec=True)
@patch("paasta_tools.cli.cmds.status.list_services", autospec=True)
@patch("paasta_tools.cli.cmds.status.figure_out_service_name", autospec=True)
@patch("paasta_tools.cli.cmds.status.validate_service_name", autospec=True)
@pytest.mark.parametrize(
    "service_instance_name",
    [
        "fake_service.instance1",
        "fake_service.instance1,instance2",
        "fake_service.instance3",
    ],
)
def test_apply_args_filters_shorthand_notation(
    mock_validate_service_name,
    mock_figure_out_service_name,
    mock_list_services,
    mock_get_instance_configs_for_service,
    service_instance_name,
):
    args = StatusArgs(
        service=None,
        soa_dir="/fake/soa/dir",
        deploy_group=None,
        clusters="cluster1",
        instances=None,
        owner=None,
        registration=None,
        verbose=False,
        service_instance=service_instance_name,
    )
    mock_validate_service_name.return_value = None
    mock_figure_out_service_name.return_value = "fake_service"
    mock_list_services.return_value = ["fake_service"]
    mock_inst1 = make_fake_instance_conf(
        "cluster1", "fake_service", "instance1", "fake_deploy_group"
    )
    mock_inst2 = make_fake_instance_conf(
        "cluster1", "fake_service", "instance2", "fake_deploy_group"
    )
    mock_get_instance_configs_for_service.return_value = [
        mock_inst1,
        mock_inst2,
    ]

    pargs = apply_args_filters(args)
    if service_instance_name == "fake_service.instance1":
        assert sorted(pargs.keys()) == ["cluster1"]
        assert pargs["cluster1"]["fake_service"] == {"instance1": mock_inst1.__class__}
    elif service_instance_name == "fake_service.instance1,instance2":
        assert sorted(pargs.keys()) == ["cluster1"]
        assert pargs["cluster1"]["fake_service"] == {
            "instance1": mock_inst1.__class__,
            "instance2": mock_inst2.__class__,
        }
    elif service_instance_name == "fake_service.instance3":
        assert sorted(pargs.keys()) == []
        assert pargs["cluster1"]["fake_service"] == {}


@patch("paasta_tools.cli.cmds.status.list_services", autospec=True)
def test_apply_args_filters_bad_service_name(mock_list_services, capfd):
    args = StatusArgs(
        service="fake-service",
        soa_dir="/fake/soa/dir",
        deploy_group=None,
        clusters="cluster1",
        instances="instance4,instance5",
        owner=None,
        registration=None,
        verbose=False,
        service_instance=None,
    )
    mock_list_services.return_value = ["fake_service"]
    pargs = apply_args_filters(args)
    output, _ = capfd.readouterr()
    assert len(pargs) == 0
    assert 'The service "fake-service" does not exist.' in output
    assert "Did you mean any of these?" in output
    assert "  fake_service" in output


@patch("paasta_tools.cli.cmds.status.list_all_instances_for_service", autospec=True)
@patch("paasta_tools.cli.cmds.status.get_instance_configs_for_service", autospec=True)
@patch("paasta_tools.cli.cmds.status.list_services", autospec=True)
@patch("paasta_tools.cli.cmds.status.figure_out_service_name", autospec=True)
@patch("paasta_tools.cli.cmds.status.validate_service_name", autospec=True)
def test_apply_args_filters_no_instances_found(
    mock_validate_service_name,
    mock_figure_out_service_name,
    mock_list_services,
    mock_get_instance_configs_for_service,
    mock_list_all_instances_for_service,
    capfd,
):
    args = StatusArgs(
        service="fake_service",
        soa_dir="/fake/soa/dir",
        deploy_group=None,
        clusters="cluster1",
        instances="instance4,instance5",
        owner=None,
        registration=None,
        verbose=False,
        service_instance=None,
    )
    mock_validate_service_name.return_value = None
    mock_figure_out_service_name.return_value = "fake_service"
    mock_list_services.return_value = ["fake_service"]
    mock_get_instance_configs_for_service.return_value = [
        make_fake_instance_conf(
            "cluster1", "fake_service", "instance1", "fake_deploy_group"
        ),
        make_fake_instance_conf(
            "cluster1", "fake_service", "instance2", "fake_deploy_group"
        ),
        make_fake_instance_conf(
            "cluster1", "fake_service", "instance3", "fake_deploy_group"
        ),
    ]
    mock_list_all_instances_for_service.return_value = [
        "instance1",
        "instance2",
        "instance3",
    ]
    pargs = apply_args_filters(args)
    output, _ = capfd.readouterr()
    assert len(pargs.keys()) == 0
    assert (
        "fake_service doesn't have any instances matching instance4, instance5 on cluster1."
        in output
    )
    assert "Did you mean any of these?" in output
    for i in ["instance1", "instance2", "instance3"]:
        assert i in output


@patch("paasta_tools.cli.cmds.status.list_all_instances_for_service", autospec=True)
@patch("builtins.print", autospec=True)
def test_verify_instances(mock_print, mock_list_all_instances_for_service):
    mock_list_all_instances_for_service.return_value = ["east", "west", "north"]

    assert verify_instances("west,esst", "fake_service", []) == ["west", "esst"]
    assert mock_print.called
    mock_print.assert_has_calls(
        [
            call(
                "\x1b[31mfake_service doesn't have any instances matching esst.\x1b[0m"
            ),
            call("Did you mean any of these?"),
            call("  east"),
            call("  west"),
        ]
    )


@patch("paasta_tools.cli.cmds.status.list_all_instances_for_service", autospec=True)
@patch("builtins.print", autospec=True)
def test_verify_instances_with_clusters(
    mock_print, mock_list_all_instances_for_service
):
    mock_list_all_instances_for_service.return_value = ["east", "west", "north"]

    assert verify_instances(
        "west,esst,fake", "fake_service", ["fake_cluster1", "fake_cluster2"]
    ) == ["west", "esst", "fake"]
    assert mock_print.called
    mock_print.assert_has_calls(
        [
            call(
                "\x1b[31mfake_service doesn't have any instances matching esst,"
                " fake on fake_cluster1, fake_cluster2.\x1b[0m"
            ),
            call("Did you mean any of these?"),
            call("  east"),
            call("  west"),
        ]
    )


@patch("paasta_tools.cli.cmds.status.get_instance_configs_for_service", autospec=True)
@patch("paasta_tools.cli.cmds.status.list_services", autospec=True)
@patch("paasta_tools.cli.cmds.status.figure_out_service_name", autospec=True)
@patch("paasta_tools.cli.cmds.status.get_actual_deployments", autospec=True)
@patch("paasta_tools.cli.cmds.status.load_system_paasta_config", autospec=True)
@patch("paasta_tools.cli.cmds.status.report_status_for_cluster", autospec=True)
@patch("paasta_tools.cli.cmds.status.list_clusters", autospec=True)
@patch("paasta_tools.cli.cmds.status.get_planned_deployments", autospec=True)
def test_status_with_owner(
    mock_get_planned_deployments,
    mock_list_clusters,
    mock_report_status,
    mock_load_system_paasta_config,
    mock_get_actual_deployments,
    mock_figure_out_service_name,
    mock_list_services,
    mock_get_instance_configs_for_service,
    system_paasta_config,
):

    mock_load_system_paasta_config.return_value = system_paasta_config
    mock_list_services.return_value = ["fakeservice", "otherservice"]
    cluster = "fake_cluster"
    mock_list_clusters.return_value = [cluster]
    mock_inst_1 = make_fake_instance_conf(
        cluster, "fakeservice", "instance1", team="faketeam"
    )
    mock_inst_2 = make_fake_instance_conf(
        cluster, "otherservice", "instance3", team="faketeam"
    )
    mock_get_instance_configs_for_service.return_value = [mock_inst_1, mock_inst_2]
    mock_get_planned_deployments.return_value = [
        "fakeservice.instance1",
        "otherservice.instance3",
    ]

    mock_get_actual_deployments.return_value = {
        "fakeservice.instance1": "sha1",
        "fakeservice.instance2": "sha2",
        "otherservice.instance3": "sha3",
        "otherservice.instance1": "sha4",
    }
    mock_report_status.return_value = 0, ["dummy", "output"]

    args = MagicMock()
    args.service = None
    args.instances = None
    args.clusters = None
    args.deploy_group = None
    args.owner = "faketeam"
    args.soa_dir = "/fake/soa/dir"
    args.registration = None
    args.service_instance = None
    return_value = paasta_status(args)

    assert return_value == 0
    assert mock_report_status.call_count == 2


@patch("paasta_tools.cli.cmds.status.list_clusters", autospec=True)
@patch("paasta_tools.cli.cmds.status.get_instance_configs_for_service", autospec=True)
@patch("paasta_tools.cli.cmds.status.list_services", autospec=True)
@patch("paasta_tools.cli.cmds.status.figure_out_service_name", autospec=True)
@patch("paasta_tools.cli.cmds.status.get_actual_deployments", autospec=True)
@patch("paasta_tools.cli.cmds.status.load_system_paasta_config", autospec=True)
@patch("paasta_tools.cli.cmds.status.report_status_for_cluster", autospec=True)
@patch("paasta_tools.cli.cmds.status.get_planned_deployments", autospec=True)
@patch("paasta_tools.cli.cmds.status.validate_service_name", autospec=True)
def test_status_with_registration(
    mock_validate_service_name,
    mock_get_planned_deployments,
    mock_report_status,
    mock_load_system_paasta_config,
    mock_get_actual_deployments,
    mock_figure_out_service_name,
    mock_list_services,
    mock_get_instance_configs_for_service,
    mock_list_clusters,
    system_paasta_config,
):
    mock_validate_service_name.return_value = None
    mock_load_system_paasta_config.return_value = system_paasta_config
    mock_list_services.return_value = ["fakeservice", "otherservice"]
    cluster = "fake_cluster"
    mock_list_clusters.return_value = [cluster]
    mock_get_planned_deployments.return_value = [
        "fakeservice.main",
        "fakeservice.not_main",
    ]
    mock_inst_1 = make_fake_instance_conf(
        cluster, "fakeservice", "instance1", registrations=["fakeservice.main"]
    )
    mock_inst_2 = make_fake_instance_conf(
        cluster, "fakeservice", "instance2", registrations=["fakeservice.not_main"]
    )
    mock_inst_3 = make_fake_instance_conf(
        cluster, "fakeservice", "instance3", registrations=["fakeservice.also_not_main"]
    )
    mock_inst_4 = make_fake_instance_conf(
        cluster, "fakeservice", "instance4", registrations=None
    )
    mock_get_instance_configs_for_service.return_value = [
        mock_inst_1,
        mock_inst_2,
        mock_inst_3,
        mock_inst_4,
    ]

    mock_get_actual_deployments.return_value = {
        "fakeservice.instance1": "sha1",
        "fakeservice.instance2": "sha2",
        "fakeservice.instance3": "sha3",
    }
    mock_report_status.return_value = 0, ["dummy", "output"]

    args = StatusArgs(
        service="fakeservice",
        instances=None,
        clusters=None,
        deploy_group=None,
        owner=None,
        registration="main,not_main",
        soa_dir="/fake/soa/dir",
        verbose=False,
        service_instance=None,
    )
    return_value = paasta_status(args)

    assert return_value == 0
    assert mock_report_status.call_count == 1
    mock_report_status.assert_called_once_with(
        service="fakeservice",
        cluster=cluster,
        deploy_pipeline=ANY,
        actual_deployments=ANY,
        instance_whitelist={
            "instance1": mock_inst_1.__class__,
            "instance2": mock_inst_2.__class__,
        },
        system_paasta_config=system_paasta_config,
        verbose=args.verbose,
    )


class Struct:
    """
    convert a dictionary to an object
    """

    def __init__(self, **entries):
        self.__dict__.update(entries)

    def __iter__(self):
        return iter(self.__dict__)

    def __getitem__(self, property_name):
        """Get a property value by name.
        :type property_name: str
        """
        return self.__dict__[property_name]

    def __setitem__(self, property_name, val):
        """Set a property value by name.
        :type property_name: str
        """
        self.__dict__[property_name] = val


@pytest.fixture
def mock_marathon_status(include_envoy=True, include_smartstack=True):
    kwargs = dict(
        desired_state="start",
        desired_app_id="abc.def",
        app_id="fake_app_id",
        app_count=1,
        running_instance_count=2,
        expected_instance_count=2,
        deploy_status="Running",
        bounce_method="crossover",
        app_statuses=[],
        mesos=paastamodels.MarathonMesosStatus(
            running_task_count=2, running_tasks=[], non_running_tasks=[],
        ),
    )
    if include_smartstack:
        kwargs["smartstack"] = paastamodels.SmartstackStatus(
            registration="fake_service.fake_instance",
            expected_backends_per_location=1,
            locations=[],
        )
    if include_envoy:
        kwargs["envoy"] = paastamodels.EnvoyStatus(
            registration="fake_service.fake_instance",
            expected_backends_per_location=1,
            locations=[],
        )
    return paastamodels.InstanceStatusMarathon(**kwargs)


@pytest.fixture
def mock_kubernetes_status():
    return paastamodels.InstanceStatusKubernetes(
        desired_state="start",
        app_id="fake_app_id",
        app_count=1,
        running_instance_count=2,
        expected_instance_count=2,
        deploy_status="Running",
        deploy_status_message="some reason",
        bounce_method="crossover",
        create_timestamp=1562963508.0,
        namespace="paasta",
        pods=[],
        replicasets=[],
        smartstack=paastamodels.SmartstackStatus(
            registration="fake_service.fake_instance",
            expected_backends_per_location=1,
            locations=[],
        ),
        envoy=paastamodels.EnvoyStatus(
            registration="fake_service.fake_instance",
            expected_backends_per_location=1,
            locations=[],
        ),
        evicted_count=1,
    )


@pytest.fixture
def mock_kafka_status() -> Mapping[str, Any]:
    return defaultdict(
        metadata=Struct(
            name="kafka--k8s-local-main",
            namespace="paasta-kafkaclusters",
            annotations={"paasta.yelp.com/desired_state": "testing"},
        ),
        status=Struct(
            brokers=[
                {
                    "host": "10.93.122.47",
                    "ip": "0.0.0.0",
                    "id": 0,
                    "name": "kafka-0",
                    "phase": "Running",
                    "deployed_timestamp": "2020-03-25T16:24:21Z",
                    "container_state": "Running",
                    "container_state_reason": "",
                },
                {
                    "host": "10.93.115.200",
                    "ip": "0.0.0.1",
                    "id": 1,
                    "name": "kafka-1",
                    "phase": "Pending",
                    "deployed_timestamp": "2020-03-25T16:24:21Z",
                    "container_state": "Waiting",
                    "container_state_reason": "",
                },
            ],
            cluster_ready=True,
            health={
                "healthy": False,
                "restarting": False,
                "message": "message",
                "offline_partitions": 1,
                "under_replicated_partitions": 1,
            },
            kafka_view_url="https://kafkaview.com",
            zookeeper="0.0.0.0:2181/kafka",
        ),
    )


@mock.patch("paasta_tools.cli.cmds.status.get_paasta_oapi_client", autospec=True)
def test_paasta_status_on_api_endpoint_marathon(
    mock_get_paasta_oapi_client, system_paasta_config, mock_marathon_status
):
    fake_status_obj = paastamodels.InstanceStatus(
        git_sha="fake_git_sha",
        instance="fake_instance",
        service="fake_service",
        marathon=mock_marathon_status,
    )

    mock_api = mock_get_paasta_oapi_client.return_value
    mock_api.service.status_instance.return_value = fake_status_obj

    output = []
    paasta_status_on_api_endpoint(
        cluster="fake_cluster",
        service="fake_service",
        instance="fake_instance",
        output=output,
        system_paasta_config=system_paasta_config,
        verbose=0,
    )


def test_paasta_status_exception(system_paasta_config):
    with patch(
        "paasta_tools.cli.cmds.status.get_paasta_oapi_client", autospec=True
    ) as mock_get_paasta_oapi_client:
        mock_swagger_client = Mock()
        mock_swagger_client.api_error = ApiException
        mock_swagger_client.service.status_instance.side_effect = ApiException(
            status=500, reason="Internal Server Error"
        )
        mock_get_paasta_oapi_client.return_value = mock_swagger_client
        paasta_status_on_api_endpoint(
            cluster="fake_cluster",
            service="fake_service",
            instance="fake_instance",
            output=[],
            system_paasta_config=system_paasta_config,
            verbose=False,
        )


class TestPrintMarathonStatus:
    def test_error(self, mock_marathon_status):
        mock_marathon_status.error_message = "Things went wrong"
        output = []
        return_value = print_marathon_status(
            cluster="fake_cluster",
            service="fake_service",
            instance="fake_instance",
            output=output,
            marathon_status=mock_marathon_status,
        )

        assert return_value == 1
        assert output == ["Things went wrong"]

    def test_successful_return_value(self, mock_marathon_status):
        return_value = print_marathon_status(
            cluster="fake_cluster",
            service="fake_service",
            instance="fake_instance",
            output=[],
            marathon_status=mock_marathon_status,
        )
        assert return_value == 0

    @pytest.mark.parametrize("include_envoy", [True, False])
    @pytest.mark.parametrize("include_smartstack", [True, False])
    @pytest.mark.parametrize("include_autoscaling_info", [True, False])
    @patch("paasta_tools.cli.cmds.status.create_autoscaling_info_table", autospec=True)
    @patch("paasta_tools.cli.cmds.status.get_smartstack_status_human", autospec=True)
    @patch("paasta_tools.cli.cmds.status.get_envoy_status_human", autospec=True)
    @patch("paasta_tools.cli.cmds.status.marathon_mesos_status_human", autospec=True)
    @patch("paasta_tools.cli.cmds.status.marathon_app_status_human", autospec=True)
    @patch("paasta_tools.cli.cmds.status.status_marathon_job_human", autospec=True)
    @patch("paasta_tools.cli.cmds.status.desired_state_human", autospec=True)
    @patch("paasta_tools.cli.cmds.status.bouncing_status_human", autospec=True)
    def test_output(
        self,
        mock_bouncing_status,
        mock_desired_state,
        mock_status_marathon_job_human,
        mock_marathon_app_status_human,
        mock_marathon_mesos_status_human,
        mock_get_envoy_status_human,
        mock_get_smartstack_status_human,
        mock_create_autoscaling_info_table,
        include_autoscaling_info,
        include_smartstack,
        include_envoy,
    ):
        mock_marathon_app_status_human.side_effect = lambda desired_app_id, app_status: [
            f"{app_status.deploy_status} status 1",
            f"{app_status.deploy_status} status 2",
        ]
        mock_marathon_mesos_status_human.return_value = [
            "mesos status 1",
            "mesos status 2",
        ]
        mock_get_envoy_status_human.return_value = [
            "envoy status 1",
            "envoy status 2",
        ]
        mock_get_smartstack_status_human.return_value = [
            "smartstack status 1",
            "smartstack status 2",
        ]
        mock_create_autoscaling_info_table.return_value = [
            "autoscaling info 1",
            "autoscaling info 2",
        ]

        mms = mock_marathon_status(
            include_smartstack=include_smartstack, include_envoy=include_envoy
        )
        mms.app_statuses = [
            paastamodels.MarathonAppStatus(deploy_status="app_1"),
            paastamodels.MarathonAppStatus(deploy_status="app_2"),
        ]
        if include_autoscaling_info:
            mms.autoscaling_info = paastamodels.MarathonAutoscalingInfo()

        output = []
        print_marathon_status(
            cluster="fake_cluster",
            service="fake_service",
            instance="fake_instance",
            output=output,
            marathon_status=mms,
        )

        expected_output = [
            f"    Desired state:      {mock_bouncing_status.return_value} and {mock_desired_state.return_value}",
            f"    {mock_status_marathon_job_human.return_value}",
        ]
        if include_autoscaling_info:
            expected_output += ["      autoscaling info 1", "      autoscaling info 2"]
        expected_output += [
            f"      app_1 status 1",
            f"      app_1 status 2",
            f"      app_2 status 1",
            f"      app_2 status 2",
            f"    mesos status 1",
            f"    mesos status 2",
        ]
        if include_smartstack:
            expected_output += [f"    smartstack status 1", f"    smartstack status 2"]
        if include_envoy:
            expected_output += [f"    envoy status 1", f"    envoy status 2"]

        assert expected_output == output


class TestPrintKubernetesStatus:
    def test_error(self, mock_kubernetes_status):
        mock_kubernetes_status.error_message = "Things went wrong"
        output = []
        return_value = print_kubernetes_status(
            cluster="fake_Cluster",
            service="fake_service",
            instance="fake_instance",
            output=output,
            kubernetes_status=mock_kubernetes_status,
        )

        assert return_value == 1
        assert output == ["Things went wrong"]

    def test_successful_return_value(self, mock_kubernetes_status):
        return_value = print_kubernetes_status(
            cluster="fake_cluster",
            service="fake_service",
            instance="fake_instance",
            output=[],
            kubernetes_status=mock_kubernetes_status,
        )
        assert return_value == 0

    @patch(
        "paasta_tools.cli.cmds.status.format_tail_lines_for_mesos_task", autospec=True
    )
    @patch("paasta_tools.cli.cmds.status.get_smartstack_status_human", autospec=True)
    @patch("paasta_tools.cli.cmds.status.get_envoy_status_human", autospec=True)
    @patch("paasta_tools.cli.cmds.status.humanize.naturaltime", autospec=True)
    @patch(
        "paasta_tools.cli.cmds.status.kubernetes_app_deploy_status_human", autospec=True
    )
    @patch("paasta_tools.cli.cmds.status.desired_state_human", autospec=True)
    @patch("paasta_tools.cli.cmds.status.bouncing_status_human", autospec=True)
    def test_output(
        self,
        mock_bouncing_status,
        mock_desired_state,
        mock_kubernetes_app_deploy_status_human,
        mock_naturaltime,
        mock_get_envoy_status_human,
        mock_get_smartstack_status_human,
        mock_format_tail_lines_for_mesos_task,
        mock_kubernetes_status,
    ):
        mock_bouncing_status.return_value = "Bouncing (crossover)"
        mock_desired_state.return_value = "Started"
        mock_kubernetes_app_deploy_status_human.return_value = "Running"
        mock_naturaltime.return_value = "a month ago"
        mock_kubernetes_status.pods = [
            paastamodels.KubernetesPod(
                name="app_1",
                host="fake_host1",
                deployed_timestamp=1562963508.0,
                phase="Running",
                ready=True,
                containers=[],
                message=None,
            ),
            paastamodels.KubernetesPod(
                name="app_2",
                host="fake_host2",
                deployed_timestamp=1562963510.0,
                phase="Running",
                ready=True,
                containers=[],
                message=None,
            ),
            paastamodels.KubernetesPod(
                name="app_3",
                host="fake_host3",
                deployed_timestamp=1562963511.0,
                phase="Failed",
                ready=False,
                containers=[],
                message="Disk quota exceeded",
                reason="Evicted",
            ),
        ]
        mock_kubernetes_status.replicasets = [
            paastamodels.KubernetesReplicaSet(
                name="replicaset_1",
                replicas=3,
                ready_replicas=2,
<<<<<<< HEAD
                create_timestamp=1562963508,
                git_sha=None,
                config_sha=None,
=======
                create_timestamp=1562963508.0,
>>>>>>> c61c39c8
            )
        ]

        output = []
        print_kubernetes_status(
            cluster="fake_cluster",
            service="fake_service",
            instance="fake_instance",
            output=output,
            kubernetes_status=mock_kubernetes_status,
        )

        expected_output = [
            f"    State:      {mock_bouncing_status.return_value} - Desired state: {mock_desired_state.return_value}",
            f"    Kubernetes:   {PaastaColors.green('Healthy')} - up with {PaastaColors.green('(2/2)')} instances ({PaastaColors.red('1')} evicted). Status: {mock_kubernetes_app_deploy_status_human.return_value}",
        ]
        expected_output += [
            f"      App created: 2019-07-12 20:31:48 ({mock_naturaltime.return_value}). Namespace: paasta",
            f"      Pods:",
            f"        Pod ID  Host deployed to  Deployed at what localtime      Health",
            f"        app_1   fake_host1        2019-07-12T20:31 ({mock_naturaltime.return_value})  {PaastaColors.green('Healthy')}",
            f"        app_2   fake_host2        2019-07-12T20:31 ({mock_naturaltime.return_value})  {PaastaColors.green('Healthy')}",
            f"        app_3   fake_host3        2019-07-12T20:31 ({mock_naturaltime.return_value})  {PaastaColors.red('Evicted')}",
            f"        {PaastaColors.grey('  Disk quota exceeded')}",
            f"      ReplicaSets:",
            f"        ReplicaSet Name  Ready / Desired  Created at what localtime       Service git SHA  Config hash",
            f"        replicaset_1     {PaastaColors.red('2/3')}              2019-07-12T20:31 ({mock_naturaltime.return_value})  Unknown          Unknown",
        ]

        assert expected_output == output


class TestPrintKafkaStatus:
    def test_error(self, mock_kafka_status):
        mock_kafka_status["status"] = None
        output = []
        return_value = print_kafka_status(
            cluster="fake_Cluster",
            service="fake_service",
            instance="fake_instance",
            output=output,
            kafka_status=mock_kafka_status,
            verbose=1,
        )

        assert return_value == 1
        assert output == [PaastaColors.red("    Kafka cluster is not available yet")]

    def test_successful_return_value(self, mock_kafka_status):
        return_value = print_kafka_status(
            cluster="fake_cluster",
            service="fake_service",
            instance="fake_instance",
            output=[],
            kafka_status=mock_kafka_status,
            verbose=1,
        )
        assert return_value == 0

    @patch("paasta_tools.cli.cmds.status.humanize.naturaltime", autospec=True)
    def test_output(
        self, mock_naturaltime, mock_kafka_status,
    ):
        mock_naturaltime.return_value = "one day ago"
        output = []
        print_kafka_status(
            cluster="fake_cluster",
            service="fake_service",
            instance="fake_instance",
            output=output,
            kafka_status=mock_kafka_status,
            verbose=0,
        )

        status = mock_kafka_status["status"]
        expected_output = [
            f"    Kafka View Url: {status.kafka_view_url}",
            f"    Zookeeper: {status.zookeeper}",
            f"    State: testing",
            f"    Ready: {str(status.cluster_ready).lower()}",
            f"    Health: {PaastaColors.red('unhealthy')}",
            f"     Reason: {status.health['message']}",
            f"     Offline Partitions: {status.health['offline_partitions']}",
            f"     Under Replicated Partitions: {status.health['under_replicated_partitions']}",
            f"    Brokers:",
            f"     Id  Phase    Started",
            f"     0   {PaastaColors.green('Running')}  2020-03-25 16:24:21 ({mock_naturaltime.return_value})",
            f"     1   {PaastaColors.red('Pending')}  2020-03-25 16:24:21 ({mock_naturaltime.return_value})",
        ]
        assert expected_output == output


def _formatted_table_to_dict(formatted_table):
    """Convert a single-row table with header to a dictionary"""
    headers = [
        header.strip() for header in formatted_table[0].split("  ") if len(header) > 0
    ]
    fields = [
        field.strip() for field in formatted_table[1].split("  ") if len(field) > 0
    ]
    return dict(zip(headers, fields))


def test_create_autoscaling_info_table():
    mock_autoscaling_info = paastamodels.MarathonAutoscalingInfo(
        current_instances=2,
        max_instances=5,
        min_instances=1,
        current_utilization=0.6,
        target_instances=3,
    )
    output = create_autoscaling_info_table(mock_autoscaling_info)
    assert output[0] == "Autoscaling Info:"

    table_headings_to_values = _formatted_table_to_dict(output[1:])
    assert table_headings_to_values == {
        "Current instances": "2",
        "Max instances": "5",
        "Min instances": "1",
        "Current utilization": "60.0%",
        "Target instances": "3",
    }


def test_create_autoscaling_info_table_errors():
    mock_autoscaling_info = paastamodels.MarathonAutoscalingInfo(
        current_instances=2,
        max_instances=5,
        min_instances=1,
        current_utilization=None,
        target_instances=None,
    )
    output = create_autoscaling_info_table(mock_autoscaling_info)
    table_headings_to_values = _formatted_table_to_dict(output[1:])

    assert table_headings_to_values["Current utilization"] == "Exception"
    assert table_headings_to_values["Target instances"] == "Exception"


@patch("paasta_tools.cli.cmds.status.humanize.naturaltime", autospec=True)
class TestMarathonAppStatusHuman:
    @pytest.fixture
    def mock_app_status(self):
        return Struct(
            tasks_running=5,
            tasks_healthy=4,
            tasks_staged=3,
            tasks_total=12,
            create_timestamp=1565731681,
            deploy_status="Deploying",
            dashboard_url="http://paasta.party",
            backoff_seconds=2,
            unused_offer_reason_counts=None,
            tasks=[],
        )

    def test_marathon_app_status_human(self, mock_naturaltime, mock_app_status):
        output = marathon_app_status_human("app_id", mock_app_status)
        uncolored_output = [remove_ansi_escape_sequences(line) for line in output]

        assert uncolored_output == [
            f"Dashboard: {mock_app_status.dashboard_url}",
            f"  5 running, 4 healthy, 3 staged out of 12",
            f"  App created: 2019-08-13 21:28:01 ({mock_naturaltime.return_value})",
            f"  Status: Deploying",
        ]

    def test_no_dashboard_url(self, mock_naturaltime, mock_app_status):
        mock_app_status.dashboard_url = None
        output = marathon_app_status_human("app_id", mock_app_status)
        assert remove_ansi_escape_sequences(output[0]) == "App ID: app_id"

    @patch("paasta_tools.cli.cmds.status.format_marathon_task_table", autospec=True)
    def test_tasks_list(
        self, mock_format_marathon_task_table, mock_naturaltime, mock_app_status
    ):
        mock_app_status.tasks = [Struct()]
        mock_format_marathon_task_table.return_value = ["task table 1", "task table 2"]
        output = marathon_app_status_human("app_id", mock_app_status)

        expected_task_table_lines = ["  Tasks:", "    task table 1", "    task table 2"]
        assert output[-3:] == expected_task_table_lines

    def test_unused_offers(self, mock_naturaltime, mock_app_status):
        mock_app_status.unused_offer_reason_counts = {"reason1": 5, "reason2": 3}
        output = marathon_app_status_human("app_id", mock_app_status)
        expected_lines = ["  Possibly stalled for:", "    reason1: 5", "    reason2: 3"]
        assert output[-3:] == expected_lines


@patch("paasta_tools.cli.cmds.status.humanize.naturaltime", autospec=True)
class TestFormatMarathonTaskTable:
    @pytest.fixture
    def mock_marathon_task(self):
        return paastamodels.MarathonTask(
            id="abc123",
            host="paasta.cloud",
            port=4321,
            deployed_timestamp=1565648600.0,
            is_healthy=True,
        )

    def test_format_marathon_task_table(self, mock_naturaltime, mock_marathon_task):
        output = format_marathon_task_table([mock_marathon_task])
        task_table_dict = _formatted_table_to_dict(output)
        assert task_table_dict == {
            "Mesos Task ID": "abc123",
            "Host deployed to": "paasta.cloud:4321",
            "Deployed at what localtime": f"2019-08-12T22:23 ({mock_naturaltime.return_value})",
            "Health": PaastaColors.green("Healthy"),
        }

    def test_no_host(self, mock_naturaltime, mock_marathon_task):
        mock_marathon_task.host = None
        output = format_marathon_task_table([mock_marathon_task])
        task_table_dict = _formatted_table_to_dict(output)
        assert task_table_dict["Host deployed to"] == "Unknown"

    def test_unhealthy(self, mock_naturaltime, mock_marathon_task):
        mock_marathon_task.is_healthy = False
        output = format_marathon_task_table([mock_marathon_task])
        task_table_dict = _formatted_table_to_dict(output)
        assert task_table_dict["Health"] == PaastaColors.red("Unhealthy")

    def test_no_health(self, mock_naturaltime, mock_marathon_task):
        mock_marathon_task.is_healthy = None
        output = format_marathon_task_table([mock_marathon_task])
        task_table_dict = _formatted_table_to_dict(output)
        assert task_table_dict["Health"] == PaastaColors.grey("N/A")


@patch("paasta_tools.cli.cmds.status.format_tail_lines_for_mesos_task", autospec=True)
@patch("paasta_tools.cli.cmds.status.humanize.naturaltime", autospec=True)
class TestFormatKubernetesPodTable:
    @pytest.fixture
    def mock_kubernetes_pod(self):
        return paastamodels.KubernetesPod(
            name="abc123",
            host="paasta.cloud",
            deployed_timestamp=1565648600.0,
            phase="Running",
            ready=True,
            containers=[],
            message=None,
            reason=None,
        )

    @pytest.fixture
    def mock_kubernetes_replicaset(self):
<<<<<<< HEAD
        return Struct(
            name="abc123",
            replicas=3,
            ready_replicas=3,
            create_timestamp=1565648600,
            git_sha="def456",
            config_sha=None,
=======
        return paastamodels.KubernetesReplicaSet(
            name="abc123", replicas=3, ready_replicas=3, create_timestamp=1565648600.0,
>>>>>>> c61c39c8
        )

    def test_format_kubernetes_pod_table(
        self,
        mock_naturaltime,
        mock_format_tail_lines_for_mesos_task,
        mock_kubernetes_pod,
    ):
        output = format_kubernetes_pod_table([mock_kubernetes_pod], verbose=0)
        pod_table_dict = _formatted_table_to_dict(output)
        assert pod_table_dict == {
            "Pod ID": "abc123",
            "Host deployed to": "paasta.cloud",
            "Deployed at what localtime": f"2019-08-12T22:23 ({mock_naturaltime.return_value})",
            "Health": PaastaColors.green("Healthy"),
        }

    def test_format_kubernetes_replicaset_table(
        self,
        mock_naturaltime,
        mock_format_tail_lines_for_mesos_task,
        mock_kubernetes_replicaset,
    ):
        output = format_kubernetes_replicaset_table([mock_kubernetes_replicaset])
        replicaset_table_dict = _formatted_table_to_dict(output)
        assert replicaset_table_dict == {
            "ReplicaSet Name": "abc123",
            "Ready / Desired": PaastaColors.green("3/3"),
            "Created at what localtime": f"2019-08-12T22:23 ({mock_naturaltime.return_value})",
            "Service git SHA": "def456",
            "Config hash": "Unknown",
        }

    def test_no_host(
        self,
        mock_naturaltime,
        mock_format_tail_lines_for_mesos_task,
        mock_kubernetes_pod,
    ):
        mock_kubernetes_pod.host = None
        mock_kubernetes_pod.events = []
        output = format_kubernetes_pod_table([mock_kubernetes_pod], verbose=0)
        pod_table_dict = _formatted_table_to_dict(output)
        assert pod_table_dict["Host deployed to"] == PaastaColors.grey("N/A")

    @pytest.mark.parametrize("phase,ready", [("Failed", False), ("Running", False)])
    def test_unhealthy(
        self,
        mock_naturaltime,
        mock_format_tail_lines_for_mesos_task,
        mock_kubernetes_pod,
        phase,
        ready,
    ):
        mock_kubernetes_pod.phase = phase
        mock_kubernetes_pod.ready = ready
        mock_kubernetes_pod.events = []
        output = format_kubernetes_pod_table([mock_kubernetes_pod], verbose=0)
        pod_table_dict = _formatted_table_to_dict(output)
        assert pod_table_dict["Health"] == PaastaColors.red("Unhealthy")

    def test_evicted(
        self,
        mock_naturaltime,
        mock_format_tail_lines_for_mesos_task,
        mock_kubernetes_pod,
    ):
        mock_kubernetes_pod.phase = "Failed"
        mock_kubernetes_pod.reason = "Evicted"
        mock_kubernetes_pod.events = []
        output = format_kubernetes_pod_table([mock_kubernetes_pod], verbose=0)
        pod_table_dict = _formatted_table_to_dict(output)
        assert pod_table_dict["Health"] == PaastaColors.red("Evicted")

    def test_no_health(
        self,
        mock_naturaltime,
        mock_format_tail_lines_for_mesos_task,
        mock_kubernetes_pod,
    ):
        mock_kubernetes_pod.phase = None
        mock_kubernetes_pod.events = []
        output = format_kubernetes_pod_table([mock_kubernetes_pod], verbose=0)
        pod_table_dict = _formatted_table_to_dict(output)
        assert pod_table_dict["Health"] == PaastaColors.grey("N/A")


@patch("paasta_tools.cli.cmds.status.create_mesos_running_tasks_table", autospec=True)
@patch(
    "paasta_tools.cli.cmds.status.create_mesos_non_running_tasks_table", autospec=True
)
@patch("paasta_tools.cli.cmds.status.marathon_mesos_status_summary", autospec=True)
def test_marathon_mesos_status_human(
    mock_marathon_mesos_status_summary,
    mock_create_mesos_non_running_tasks_table,
    mock_create_mesos_running_tasks_table,
):
    mock_create_mesos_running_tasks_table.return_value = [
        "running task 1",
        "running task 2",
    ]
    mock_create_mesos_non_running_tasks_table.return_value = ["non-running task 1"]

    running_tasks = [
        paastamodels.MarathonMesosRunningTask(),
        paastamodels.MarathonMesosRunningTask(),
    ]
    non_running_tasks = [paastamodels.MarathonMesosNonrunningTask()]
    mesos_status = paastamodels.MarathonMesosStatus(
        running_task_count=2,
        running_tasks=running_tasks,
        non_running_tasks=non_running_tasks,
    )
    output = marathon_mesos_status_human(mesos_status, expected_instance_count=2,)

    assert output == [
        mock_marathon_mesos_status_summary.return_value,
        "  Running Tasks:",
        "    running task 1",
        "    running task 2",
        PaastaColors.grey("  Non-running Tasks:"),
        "    non-running task 1",
    ]
    mock_marathon_mesos_status_summary.assert_called_once_with(2, 2)
    mock_create_mesos_running_tasks_table.assert_called_once_with(running_tasks)
    mock_create_mesos_non_running_tasks_table.assert_called_once_with(non_running_tasks)


def test_marathon_mesos_status_summary():
    status_summary = marathon_mesos_status_summary(
        mesos_task_count=3, expected_instance_count=2
    )
    expected_status = PaastaColors.green("Healthy")
    expected_count = PaastaColors.green(f"(3/2)")
    assert f"{expected_status} - {expected_count}" in status_summary


@patch("paasta_tools.cli.cmds.status.format_tail_lines_for_mesos_task", autospec=True)
@patch("paasta_tools.cli.cmds.status.humanize.naturaltime", autospec=True)
class TestCreateMesosRunningTasksTable:
    @pytest.fixture
    def mock_running_task(self):
        return Struct(
            id="task_id",
            hostname="paasta.yelp.com",
            mem_limit=Struct(value=2 * 1024 * 1024),
            rss=Struct(value=1024 * 1024),
            cpu_shares=Struct(value=0.5),
            cpu_used_seconds=Struct(value=1.2),
            duration_seconds=300,
            deployed_timestamp=1565567511.0,
            tail_lines=Struct(),
        )

    def test_create_mesos_running_tasks_table(
        self, mock_naturaltime, mock_format_tail_lines_for_mesos_task, mock_running_task
    ):
        mock_format_tail_lines_for_mesos_task.return_value = [
            "tail line 1",
            "tail line 2",
        ]
        output = create_mesos_running_tasks_table([mock_running_task])
        running_tasks_dict = _formatted_table_to_dict(output[:2])
        assert running_tasks_dict == {
            "Mesos Task ID": mock_running_task.id,
            "Host deployed to": mock_running_task.hostname,
            "Ram": "1/2MB",
            "CPU": "0.8%",
            "Deployed at what localtime": f"2019-08-11T23:51 ({mock_naturaltime.return_value})",
        }
        assert output[2:] == ["tail line 1", "tail line 2"]
        mock_format_tail_lines_for_mesos_task.assert_called_once_with(
            mock_running_task.tail_lines, mock_running_task.id
        )

    def test_error_messages(
        self, mock_naturaltime, mock_format_tail_lines_for_mesos_task, mock_running_task
    ):
        mock_running_task.mem_limit = paastamodels.FloatAndError(
            error_message="Couldn't get memory"
        )
        mock_running_task.rss = paastamodels.IntegerAndError(value=1)
        mock_running_task.cpu_shares = paastamodels.FloatAndError(
            error_message="Couldn't get CPU"
        )

        output = create_mesos_running_tasks_table([mock_running_task])
        running_tasks_dict = _formatted_table_to_dict(output)
        assert running_tasks_dict["Ram"] == "Couldn't get memory"
        assert running_tasks_dict["CPU"] == "Couldn't get CPU"

    def test_undefined_cpu(
        self, mock_naturaltime, mock_format_tail_lines_for_mesos_task, mock_running_task
    ):
        mock_running_task.cpu_shares.value = 0
        output = create_mesos_running_tasks_table([mock_running_task])
        running_tasks_dict = _formatted_table_to_dict(output)
        assert running_tasks_dict["CPU"] == "Undef"

    def test_high_cpu(
        self, mock_naturaltime, mock_format_tail_lines_for_mesos_task, mock_running_task
    ):
        mock_running_task.cpu_shares.value = 0.1
        mock_running_task.cpu_used_seconds.value = 28
        output = create_mesos_running_tasks_table([mock_running_task])
        running_tasks_dict = _formatted_table_to_dict(output)
        assert running_tasks_dict["CPU"] == PaastaColors.red("93.3%")

    def test_tasks_are_none(
        self, mock_naturaltime, mock_format_tail_lines_for_mesos_task, mock_running_task
    ):
        assert len(create_mesos_running_tasks_table(None)) == 1  # just the header


@patch("paasta_tools.cli.cmds.status.format_tail_lines_for_mesos_task", autospec=True)
@patch("paasta_tools.cli.cmds.status.humanize.naturaltime", autospec=True)
def test_create_mesos_non_running_tasks_table(
    mock_naturaltime, mock_format_tail_lines_for_mesos_task
):
    mock_format_tail_lines_for_mesos_task.return_value = ["tail line 1", "tail line 2"]
    mock_non_running_task = Struct(
        id="task_id",
        hostname="paasta.restaurant",
        deployed_timestamp=1564642800.0,
        state="Not running",
        tail_lines=Struct(),
    )
    output = create_mesos_non_running_tasks_table([mock_non_running_task])
    uncolored_output = [remove_ansi_escape_sequences(line) for line in output]
    task_dict = _formatted_table_to_dict(uncolored_output)
    assert task_dict == {
        "Mesos Task ID": mock_non_running_task.id,
        "Host deployed to": mock_non_running_task.hostname,
        "Deployed at what localtime": f"2019-08-01T07:00 ({mock_naturaltime.return_value})",
        "Status": mock_non_running_task.state,
    }
    assert uncolored_output[2:] == ["tail line 1", "tail line 2"]
    mock_format_tail_lines_for_mesos_task.assert_called_once_with(
        mock_non_running_task.tail_lines, mock_non_running_task.id
    )


@patch("paasta_tools.cli.cmds.status.format_tail_lines_for_mesos_task", autospec=True)
def test_create_mesos_non_running_tasks_table_handles_none_deployed_timestamp(
    mock_format_tail_lines_for_mesos_task,
):
    mock_non_running_task = Struct(
        id="task_id",
        hostname="paasta.restaurant",
        deployed_timestamp=None,
        state="Not running",
        tail_lines=Struct(),
    )
    output = create_mesos_non_running_tasks_table([mock_non_running_task])
    uncolored_output = [remove_ansi_escape_sequences(line) for line in output]
    task_dict = _formatted_table_to_dict(uncolored_output)
    assert task_dict["Deployed at what localtime"] == "Unknown"


def test_create_mesos_non_running_tasks_table_handles_nones():
    assert len(create_mesos_non_running_tasks_table(None)) == 1  # just the header


@patch("paasta_tools.cli.cmds.status.haproxy_backend_report", autospec=True)
@patch("paasta_tools.cli.cmds.status.build_smartstack_backends_table", autospec=True)
def test_get_smartstack_status_human(
    mock_build_smartstack_backends_table, mock_haproxy_backend_report
):
    mock_locations = [
        Struct(
            name="location_1",
            running_backends_count=2,
            backends=[Struct(hostname="location_1_host")],
        ),
        Struct(
            name="location_2",
            running_backends_count=5,
            backends=[
                Struct(hostname="location_2_host1"),
                Struct(hostname="location_2_host2"),
            ],
        ),
    ]
    mock_haproxy_backend_report.side_effect = (
        lambda expected, running: f"haproxy report: {running}/{expected}"
    )
    mock_build_smartstack_backends_table.side_effect = lambda backends: [
        f"{backend.hostname}" for backend in backends
    ]

    output = get_smartstack_status_human(
        registration="fake_service.fake_instance",
        expected_backends_per_location=5,
        locations=mock_locations,
    )
    assert output == [
        "Smartstack:",
        "  Haproxy Service Name: fake_service.fake_instance",
        "  Backends:",
        "    location_1 - haproxy report: 2/5",
        "      location_1_host",
        "    location_2 - haproxy report: 5/5",
        "      location_2_host1",
        "      location_2_host2",
    ]


def test_get_smartstack_status_human_no_locations():
    output = get_smartstack_status_human(
        registration="fake_service.fake_instance",
        expected_backends_per_location=1,
        locations=[],
    )
    assert len(output) == 1
    assert "ERROR" in output[0]


class TestBuildSmartstackBackendsTable:
    @pytest.fixture
    def mock_backend(self):
        return Struct(
            hostname="mock_host",
            port=1138,
            status="UP",
            check_status="L7OK",
            check_code="0",
            check_duration=10,
            last_change=300,
            has_associated_task=True,
        )

    def test_build_smartstack_backends_table(self, mock_backend):
        output = build_smartstack_backends_table([mock_backend])
        backend_dict = _formatted_table_to_dict(output)
        assert backend_dict == {
            "Name": "mock_host:1138",
            "LastCheck": "L7OK/0 in 10ms",
            "LastChange": "5 minutes ago",
            "Status": PaastaColors.default("UP"),
        }

    @pytest.mark.parametrize(
        "backend_status,expected_color",
        [
            ("DOWN", PaastaColors.red),
            ("MAINT", PaastaColors.grey),
            ("OTHER", PaastaColors.yellow),
        ],
    )
    def test_backend_status(self, mock_backend, backend_status, expected_color):
        mock_backend.status = backend_status
        output = build_smartstack_backends_table([mock_backend])
        backend_dict = _formatted_table_to_dict(output)
        assert backend_dict["Status"] == expected_color(backend_status)

    def test_no_associated_task(self, mock_backend):
        mock_backend.has_associated_task = False
        output = build_smartstack_backends_table([mock_backend])
        backend_dict = _formatted_table_to_dict(output)
        assert all(
            field == PaastaColors.grey(remove_ansi_escape_sequences(field))
            for field in backend_dict.values()
        )

    def test_multiple_backends(self, mock_backend):
        assert len(build_smartstack_backends_table([mock_backend, mock_backend])) == 3


def test_get_desired_state_human():
    fake_conf = marathon_tools.MarathonServiceConfig(
        service="service",
        cluster="cluster",
        instance="instance",
        config_dict={},
        branch_dict={"desired_state": "stop"},
    )
    assert "Stopped" in desired_state_human(
        fake_conf.get_desired_state(), fake_conf.get_instances()
    )


def test_get_desired_state_human_started_with_instances():
    fake_conf = marathon_tools.MarathonServiceConfig(
        service="service",
        cluster="cluster",
        instance="instance",
        config_dict={"instances": 42},
        branch_dict={"desired_state": "start"},
    )
    assert "Started" in desired_state_human(
        fake_conf.get_desired_state(), fake_conf.get_instances()
    )


def test_get_desired_state_human_with_0_instances():
    fake_conf = marathon_tools.MarathonServiceConfig(
        service="service",
        cluster="cluster",
        instance="instance",
        config_dict={"instances": 0},
        branch_dict={"desired_state": "start"},
    )
    assert "Stopped" in desired_state_human(
        fake_conf.get_desired_state(), fake_conf.get_instances()
    )


def test_haproxy_backend_report_healthy():
    normal_count = 10
    actual_count = 11
    status = haproxy_backend_report(normal_count, actual_count)
    assert "Healthy" in status


def test_haproxy_backend_report_critical():
    normal_count = 10
    actual_count = 1
    status = haproxy_backend_report(normal_count, actual_count)
    assert "Critical" in status<|MERGE_RESOLUTION|>--- conflicted
+++ resolved
@@ -1279,13 +1279,9 @@
                 name="replicaset_1",
                 replicas=3,
                 ready_replicas=2,
-<<<<<<< HEAD
-                create_timestamp=1562963508,
+                create_timestamp=1562963508.0,
                 git_sha=None,
                 config_sha=None,
-=======
-                create_timestamp=1562963508.0,
->>>>>>> c61c39c8
             )
         ]
 
@@ -1535,18 +1531,13 @@
 
     @pytest.fixture
     def mock_kubernetes_replicaset(self):
-<<<<<<< HEAD
-        return Struct(
+        return paastamodels.KubernetesReplicaSet(
             name="abc123",
             replicas=3,
             ready_replicas=3,
-            create_timestamp=1565648600,
+            create_timestamp=1565648600.0,
             git_sha="def456",
             config_sha=None,
-=======
-        return paastamodels.KubernetesReplicaSet(
-            name="abc123", replicas=3, ready_replicas=3, create_timestamp=1565648600.0,
->>>>>>> c61c39c8
         )
 
     def test_format_kubernetes_pod_table(

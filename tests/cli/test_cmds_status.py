# Copyright 2015-2016 Yelp Inc.
#
# Licensed under the Apache License, Version 2.0 (the "License");
# you may not use this file except in compliance with the License.
# You may obtain a copy of the License at
#
#     http://www.apache.org/licenses/LICENSE-2.0
#
# Unless required by applicable law or agreed to in writing, software
# distributed under the License is distributed on an "AS IS" BASIS,
# WITHOUT WARRANTIES OR CONDITIONS OF ANY KIND, either express or implied.
# See the License for the specific language governing permissions and
# limitations under the License.
import datetime
from collections import defaultdict
from typing import Any
from typing import Dict
from typing import Mapping
from typing import Set

import mock
import pytest
from mock import ANY
from mock import MagicMock
from mock import Mock
from mock import patch

import paasta_tools.paastaapi.models as paastamodels
from paasta_tools import kubernetes_tools
from paasta_tools import utils
from paasta_tools.cli.cmds import status
from paasta_tools.cli.cmds.status import append_pod_status
from paasta_tools.cli.cmds.status import apply_args_filters
from paasta_tools.cli.cmds.status import build_smartstack_backends_table
from paasta_tools.cli.cmds.status import create_mesos_non_running_tasks_table
from paasta_tools.cli.cmds.status import create_mesos_running_tasks_table
from paasta_tools.cli.cmds.status import desired_state_human
from paasta_tools.cli.cmds.status import format_kubernetes_pod_table
from paasta_tools.cli.cmds.status import format_kubernetes_replicaset_table
<<<<<<< HEAD
from paasta_tools.cli.cmds.status import format_marathon_task_table
from paasta_tools.cli.cmds.status import get_flink_job_name
=======
>>>>>>> fcba5cd6
from paasta_tools.cli.cmds.status import get_instance_state
from paasta_tools.cli.cmds.status import get_smartstack_status_human
from paasta_tools.cli.cmds.status import get_versions_table
from paasta_tools.cli.cmds.status import haproxy_backend_report
from paasta_tools.cli.cmds.status import missing_deployments_message
from paasta_tools.cli.cmds.status import paasta_status
from paasta_tools.cli.cmds.status import paasta_status_on_api_endpoint
from paasta_tools.cli.cmds.status import print_cassandra_status
from paasta_tools.cli.cmds.status import print_flink_status
from paasta_tools.cli.cmds.status import print_kafka_status
from paasta_tools.cli.cmds.status import print_kubernetes_status
from paasta_tools.cli.cmds.status import print_kubernetes_status_v2
from paasta_tools.cli.cmds.status import recent_container_restart
from paasta_tools.cli.cmds.status import report_invalid_whitelist_values
from paasta_tools.cli.utils import NoSuchService
from paasta_tools.cli.utils import PaastaColors
from paasta_tools.paastaapi import ApiException
from paasta_tools.utils import DeploymentVersion
from paasta_tools.utils import remove_ansi_escape_sequences
from tests.conftest import Struct


def make_fake_instance_conf(
    cluster,
    service,
    instance,
    deploy_group=None,
    team=None,
    registrations=(),
    docker_url="",
):
    conf = MagicMock()
    conf.cluster = cluster
    conf.service = service
    conf.instance = instance
    conf.get_cluster.return_value = cluster
    conf.get_service.return_value = service
    conf.get_instance.return_value = instance
    conf.get_deploy_group.return_value = deploy_group
    conf.get_team.return_value = team
    conf.get_docker_image.return_value = docker_url
    conf.get_registrations.return_value = registrations if registrations else []
    if registrations is None:
        del (
            conf.get_registrations
        )  # http://www.voidspace.org.uk/python/mock/mock.html#deleting-attributes
    return conf


@patch("paasta_tools.cli.utils.validate_service_name", autospec=True)
def test_figure_out_service_name_not_found(mock_validate_service_name, capfd):
    # paasta_status with invalid -s service_name arg results in error
    mock_validate_service_name.side_effect = NoSuchService(None)
    parsed_args = Mock()
    parsed_args.service = "fake_service"

    expected_output = "%s\n" % NoSuchService.GUESS_ERROR_MSG

    # Fail if exit(1) does not get called
    with pytest.raises(SystemExit) as sys_exit:
        status.figure_out_service_name(parsed_args)

    output, _ = capfd.readouterr()
    assert sys_exit.value.code == 1
    assert output == expected_output


@patch("paasta_tools.cli.cmds.status.list_clusters", autospec=True)
@patch("paasta_tools.cli.cmds.status.load_system_paasta_config", autospec=True)
@patch("paasta_tools.cli.utils.validate_service_name", autospec=True)
@patch("paasta_tools.cli.utils.guess_service_name", autospec=True)
@patch("paasta_tools.cli.cmds.status.list_services", autospec=True)
def test_status_arg_service_not_found(
    mock_list_services,
    mock_guess_service_name,
    mock_validate_service_name,
    mock_load_system_paasta_config,
    mock_list_clusters,
    capfd,
    system_paasta_config,
):
    # paasta_status with no args and non-service directory results in error
    mock_list_services.return_value = []
    mock_guess_service_name.return_value = "not_a_service"
    error = NoSuchService("fake_service")
    mock_validate_service_name.side_effect = error
    mock_list_clusters.return_value = ["cluster1"]
    mock_load_system_paasta_config.return_value = system_paasta_config
    expected_output = str(error) + "\n"

    args = MagicMock()
    args.service = None
    args.owner = None
    args.clusters = None
    args.instances = None
    args.deploy_group = None
    args.registration = None
    args.service_instance = None

    # Fail if exit(1) does not get called
    with pytest.raises(SystemExit) as sys_exit:
        paasta_status(args)

    output, _ = capfd.readouterr()
    assert sys_exit.value.code == 1
    assert output == expected_output


@patch("paasta_tools.cli.cmds.status.paasta_status_on_api_endpoint", autospec=True)
@patch("paasta_tools.cli.cmds.status.report_invalid_whitelist_values", autospec=True)
def test_report_status_calls_report_invalid_whitelist_values(
    mock_report_invalid_whitelist_values,
    mock_paasta_status_on_api_endpoint,
    system_paasta_config,
):
    service = "fake_service"
    planned_deployments = ["cluster.instance1", "cluster.instance2"]
    actual_deployments: Dict[str, str] = {}
    instance_whitelist: Dict[str, Any] = {}

    status.report_status_for_cluster(
        service=service,
        cluster="cluster",
        deploy_pipeline=planned_deployments,
        actual_deployments=actual_deployments,
        instance_whitelist=instance_whitelist,
        system_paasta_config=system_paasta_config,
        lock=MagicMock(),
    )
    mock_report_invalid_whitelist_values.assert_called_once_with(
        [], ["instance1", "instance2"], "instance"
    )


@patch("paasta_tools.cli.cmds.status.get_instance_configs_for_service", autospec=True)
@patch("paasta_tools.cli.cmds.status.list_services", autospec=True)
@patch("paasta_tools.cli.cmds.status.load_system_paasta_config", autospec=True)
@patch("paasta_tools.cli.cmds.status.figure_out_service_name", autospec=True)
@patch("paasta_tools.cli.cmds.status.get_deploy_info", autospec=True)
@patch("paasta_tools.cli.cmds.status.get_actual_deployments", autospec=True)
@patch("paasta_tools.cli.cmds.status.validate_service_name", autospec=True)
@patch("paasta_tools.cli.cmds.status.list_clusters", autospec=True)
def test_status_pending_pipeline_build_message(
    mock_list_clusters,
    mock_validate_service_name,
    mock_get_actual_deployments,
    mock_get_deploy_info,
    mock_figure_out_service_name,
    mock_load_system_paasta_config,
    mock_list_services,
    mock_get_instance_configs_for_service,
    capfd,
    system_paasta_config,
):
    # If deployments.json is missing SERVICE, output the appropriate message
    service = "fake_service"
    mock_list_clusters.return_value = ["cluster"]
    mock_validate_service_name.return_value = None
    mock_figure_out_service_name.return_value = service
    mock_list_services.return_value = [service]
    pipeline = [{"instancename": "cluster.instance"}]
    mock_get_deploy_info.return_value = {"pipeline": pipeline}
    mock_load_system_paasta_config.return_value = system_paasta_config
    mock_instance_config = make_fake_instance_conf("cluster", service, "instancename")
    mock_get_instance_configs_for_service.return_value = [mock_instance_config]

    actual_deployments: Dict[str, str] = {}
    mock_get_actual_deployments.return_value = actual_deployments
    expected_output = missing_deployments_message(service)

    args = MagicMock()
    args.service = service
    args.deploy_group = None
    args.clusters = None
    args.instances = None
    args.owner = None
    args.soa_dir = utils.DEFAULT_SOA_DIR
    args.registration = None
    args.service_instance = None

    paasta_status(args)
    output, _ = capfd.readouterr()
    assert expected_output in output


@patch("paasta_tools.cli.cmds.status.list_clusters", autospec=True)
def test_get_actual_deployments(
    mock_list_clusters,
):
    mock_list_clusters.return_value = ["a_cluster", "b_cluster"]

    # This will actually return the same 2 instance_configs for every instance type, but sufficient for our tests
    fake_instance_configs = [
        make_fake_instance_conf(
            "a_cluster",
            "fake_service",
            "a_instance",
            deploy_group="deploy_group_a",
            docker_url="http://docker.registry/fake_service:paasta-somesha123",
        ),
        make_fake_instance_conf(
            "b_cluster",
            "fake_service",
            "b_instance",
            deploy_group="deploy_group_b",
            docker_url="http://docker.registry/fake_service:paasta-somesha123-20220101T000000",
        ),
    ]

    def mock_instance_config_side_effect(*args, **kwargs):
        # self, cluster, instance_type_class):
        print(f"{args} {kwargs}")

        return [e for e in fake_instance_configs if e.cluster == kwargs["cluster"]]

    with mock.patch(
        "paasta_tools.cli.cmds.status.PaastaServiceConfigLoader.instance_configs",
        autospec=True,
    ) as mock_instance_configs:
        mock_instance_configs.side_effect = mock_instance_config_side_effect

        expected = {
            "a_cluster.a_instance": DeploymentVersion("somesha123", None),
            "b_cluster.b_instance": DeploymentVersion("somesha123", "20220101T000000"),
        }

        actual = status.get_actual_deployments("fake_service", "/fake/soa/dir")
        assert expected == actual


@patch("paasta_tools.cli.cmds.status.read_deploy", autospec=True)
def test_get_deploy_info_exists(mock_read_deploy):
    expected = "fake deploy yaml"
    mock_read_deploy.return_value = expected
    actual = status.get_deploy_info("fake_service")
    assert expected == actual


@patch("paasta_tools.cli.cmds.status.read_deploy", autospec=True)
def test_get_deploy_info_does_not_exist(mock_read_deploy, capfd):
    mock_read_deploy.return_value = False
    with pytest.raises(SystemExit) as sys_exit:
        status.get_deploy_info("fake_service")
    output, _ = capfd.readouterr()
    assert sys_exit.value.code == 1
    assert output.startswith("Error encountered with")


@patch("paasta_tools.cli.cmds.status.get_instance_configs_for_service", autospec=True)
@patch("paasta_tools.cli.cmds.status.list_services", autospec=True)
@patch("paasta_tools.cli.cmds.status.load_system_paasta_config", autospec=True)
@patch("paasta_tools.cli.cmds.status.figure_out_service_name", autospec=True)
@patch("paasta_tools.cli.cmds.status.get_actual_deployments", autospec=True)
@patch("paasta_tools.cli.cmds.status.get_planned_deployments", autospec=True)
@patch("paasta_tools.cli.cmds.status.report_status_for_cluster", autospec=True)
@patch("paasta_tools.cli.cmds.status.validate_service_name", autospec=True)
@patch("paasta_tools.cli.cmds.status.list_clusters", autospec=True)
def test_status_calls_sergeants(
    mock_list_clusters,
    mock_validate_service_name,
    mock_report_status,
    mock_get_planned_deployments,
    mock_get_actual_deployments,
    mock_figure_out_service_name,
    mock_load_system_paasta_config,
    mock_list_services,
    mock_get_instance_configs_for_service,
    system_paasta_config,
):
    service = "fake_service"
    cluster = "fake_cluster"
    mock_list_clusters.return_value = ["cluster1", "cluster2", "fake_cluster"]
    mock_validate_service_name.return_value = None
    mock_figure_out_service_name.return_value = service
    mock_list_services.return_value = [service]

    mock_instance_config = make_fake_instance_conf(cluster, service, "fi")
    mock_instance_config.get_service.return_value = service
    mock_instance_config.get_cluster.return_value = cluster
    mock_get_instance_configs_for_service.return_value = [mock_instance_config]

    planned_deployments = [
        "cluster1.instance1",
        "cluster1.instance2",
        "cluster2.instance1",
    ]
    mock_get_planned_deployments.return_value = planned_deployments

    actual_deployments = {"fake_service:paasta-cluster.instance": "this_is_a_sha"}
    mock_get_actual_deployments.return_value = actual_deployments
    mock_load_system_paasta_config.return_value = system_paasta_config
    mock_report_status.return_value = 1776, ["dummy", "output"]

    args = MagicMock()
    args.service = service
    args.clusters = None
    args.instances = None
    args.verbose = False
    args.owner = None
    args.deploy_group = None
    args.soa_dir = "/fake/soa/dir"
    args.registration = None
    args.service_instance = None
    args.new = False
    return_value = paasta_status(args)

    assert return_value == 1776

    mock_get_actual_deployments.assert_called_once_with(service, "/fake/soa/dir")
    mock_report_status.assert_called_once_with(
        service=service,
        deploy_pipeline=planned_deployments,
        actual_deployments=actual_deployments,
        cluster=cluster,
        instance_whitelist={"fi": mock_instance_config.__class__},
        system_paasta_config=system_paasta_config,
        lock=mock.ANY,
        verbose=False,
        new=False,
    )


def test_report_invalid_whitelist_values_no_whitelists():
    whitelist: Set[str] = set()
    items = ["cluster1", "cluster2", "cluster3"]
    item_type = "thingy"
    actual = report_invalid_whitelist_values(whitelist, items, item_type)
    assert actual == ""


def test_report_invalid_whitelist_values_with_whitelists():
    whitelist = {"bogus1", "cluster1"}
    items = ["cluster1", "cluster2", "cluster3"]
    item_type = "thingy"
    actual = report_invalid_whitelist_values(whitelist, items, item_type)
    assert "Warning" in actual
    assert item_type in actual
    assert "bogus1" in actual


class StatusArgs:
    def __init__(
        self,
        service,
        soa_dir,
        clusters,
        instances,
        deploy_group,
        owner,
        registration,
        verbose,
        service_instance=None,
        new=False,
        old=False,
    ):
        self.service = service
        self.soa_dir = soa_dir
        self.clusters = clusters
        self.instances = instances
        self.deploy_group = deploy_group
        self.owner = owner
        self.registration = registration
        self.verbose = verbose
        self.service_instance = service_instance
        self.new = new
        self.old = old


@patch("paasta_tools.cli.cmds.status.get_instance_configs_for_service", autospec=True)
@patch("paasta_tools.cli.cmds.status.list_services", autospec=True)
@patch("paasta_tools.cli.cmds.status.figure_out_service_name", autospec=True)
@patch("paasta_tools.cli.cmds.status.validate_service_name", autospec=True)
@patch("paasta_tools.cli.cmds.status.list_clusters", autospec=True)
def test_apply_args_filters_clusters_and_instances_clusters_instances_deploy_group(
    mock_list_clusters,
    mock_validate_service_name,
    mock_figure_out_service_name,
    mock_list_services,
    mock_get_instance_configs_for_service,
):
    args = StatusArgs(
        service="fake_service",
        soa_dir="/fake/soa/dir",
        deploy_group="fake_deploy_group",
        clusters="cluster1",
        instances="instance1,instance3",
        owner=None,
        registration=None,
        verbose=False,
        service_instance=None,
    )
    mock_list_clusters.return_value = ["cluster1", "cluster2"]
    mock_validate_service_name.return_value = None
    mock_figure_out_service_name.return_value = "fake_service"
    mock_list_services.return_value = ["fake_service"]
    mock_inst1 = make_fake_instance_conf(
        "cluster1", "fake_service", "instance1", "fake_deploy_group"
    )
    mock_inst2 = make_fake_instance_conf(
        "cluster1", "fake_service", "instance2", "fake_deploy_group"
    )
    mock_inst3 = make_fake_instance_conf(
        "cluster2", "fake_service", "instance3", "fake_deploy_group"
    )
    mock_get_instance_configs_for_service.return_value = [
        mock_inst1,
        mock_inst2,
        mock_inst3,
    ]

    pargs = apply_args_filters(args)
    assert sorted(pargs.keys()) == ["cluster1"]
    assert pargs["cluster1"]["fake_service"] == {"instance1": mock_inst1.__class__}


@patch("paasta_tools.cli.cmds.status.get_instance_configs_for_service", autospec=True)
@patch("paasta_tools.cli.cmds.status.list_services", autospec=True)
@patch("paasta_tools.cli.cmds.status.figure_out_service_name", autospec=True)
@patch("paasta_tools.cli.cmds.status.validate_service_name", autospec=True)
@patch("paasta_tools.cli.cmds.status.list_clusters", autospec=True)
def test_apply_args_filters_clusters_uses_deploy_group_when_no_clusters_and_instances(
    mock_list_clusters,
    mock_validate_service_name,
    mock_figure_out_service_name,
    mock_list_services,
    mock_get_instance_configs_for_service,
):
    args = StatusArgs(
        service="fake_service",
        soa_dir="/fake/soa/dir",
        deploy_group="fake_deploy_group",
        clusters=None,
        instances=None,
        owner=None,
        registration=None,
        verbose=False,
        service_instance=None,
    )
    mock_list_clusters.return_value = ["cluster1", "cluster2"]
    mock_validate_service_name.return_value = None
    mock_figure_out_service_name.return_value = "fake_service"
    mock_list_services.return_value = ["fake_service"]
    mock_inst1 = make_fake_instance_conf(
        "cluster1", "fake_service", "instance1", "fake_deploy_group"
    )
    mock_inst2 = make_fake_instance_conf(
        "cluster1", "fake_service", "instance2", "fake_deploy_group"
    )
    mock_inst3 = make_fake_instance_conf(
        "cluster2", "fake_service", "instance3", "fake_deploy_group"
    )
    mock_get_instance_configs_for_service.return_value = [
        mock_inst1,
        mock_inst2,
        mock_inst3,
    ]

    pargs = apply_args_filters(args)
    assert sorted(pargs.keys()) == ["cluster1", "cluster2"]
    assert pargs["cluster1"]["fake_service"] == {
        "instance1": mock_inst1.__class__,
        "instance2": mock_inst2.__class__,
    }
    assert pargs["cluster2"]["fake_service"] == {"instance3": mock_inst3.__class__}


@patch("paasta_tools.cli.cmds.status.get_instance_configs_for_service", autospec=True)
@patch("paasta_tools.cli.cmds.status.list_services", autospec=True)
@patch("paasta_tools.cli.cmds.status.figure_out_service_name", autospec=True)
def test_apply_args_filters_clusters_return_none_when_cluster_not_in_deploy_group(
    mock_figure_out_service_name,
    mock_list_services,
    mock_get_instance_configs_for_service,
):
    args = StatusArgs(
        service="fake_service",
        soa_dir="/fake/soa/dir",
        deploy_group="fake_deploy_group",
        clusters="cluster4",
        instances=None,
        owner=None,
        registration=None,
        verbose=False,
        service_instance=None,
    )
    mock_figure_out_service_name.return_value = "fake_service"
    mock_list_services.return_value = ["fake_service"]
    mock_get_instance_configs_for_service.return_value = [
        make_fake_instance_conf(
            "cluster1", "fake_service", "instance1", "fake_deploy_group"
        ),
        make_fake_instance_conf(
            "cluster1", "fake_service", "instance2", "fake_deploy_group"
        ),
        make_fake_instance_conf(
            "cluster2", "fake_service", "instance3", "fake_deploy_group"
        ),
    ]

    assert len(apply_args_filters(args)) == 0


@patch("paasta_tools.cli.cmds.status.get_instance_configs_for_service", autospec=True)
@patch("paasta_tools.cli.cmds.status.list_services", autospec=True)
@patch("paasta_tools.cli.cmds.status.figure_out_service_name", autospec=True)
@patch("paasta_tools.cli.cmds.status.list_clusters", autospec=True)
@patch("paasta_tools.cli.utils.list_all_instances_for_service", autospec=True)
def test_apply_args_filters_clusters_return_none_when_instance_not_in_deploy_group(
    mock_list_clusters,
    mock_figure_out_service_name,
    mock_list_services,
    mock_get_instance_configs_for_service,
    mock_list_all_instances_for_service,
):
    args = StatusArgs(
        service="fake_service",
        soa_dir="/fake/soa/dir",
        deploy_group="fake_deploy_group",
        clusters=None,
        instances="instance5",
        owner=None,
        registration=None,
        verbose=False,
        service_instance=None,
    )
    mock_list_clusters.return_value = ["cluster1", "cluster2"]
    mock_figure_out_service_name.return_value = "fake_service"
    mock_list_services.return_value = ["fake_service"]
    mock_list_all_instances_for_service.return_value = []
    mock_get_instance_configs_for_service.return_value = [
        make_fake_instance_conf(
            "cluster1", "fake_service", "instance1", "other_fake_deploy_group"
        ),
        make_fake_instance_conf(
            "cluster1", "fake_service", "instance2", "other_fake_deploy_group"
        ),
        make_fake_instance_conf(
            "cluster2", "fake_service", "instance3", "other_fake_deploy_group"
        ),
    ]

    assert len(apply_args_filters(args)) == 0


@patch("paasta_tools.cli.cmds.status.get_instance_configs_for_service", autospec=True)
@patch("paasta_tools.cli.cmds.status.list_services", autospec=True)
@patch("paasta_tools.cli.cmds.status.figure_out_service_name", autospec=True)
@patch("paasta_tools.cli.cmds.status.validate_service_name", autospec=True)
def test_apply_args_filters_clusters_and_instances(
    mock_validate_service_name,
    mock_figure_out_service_name,
    mock_list_services,
    mock_get_instance_configs_for_service,
):
    args = StatusArgs(
        service="fake_service",
        soa_dir="/fake/soa/dir",
        deploy_group=None,
        clusters="cluster1",
        instances="instance1,instance3",
        owner=None,
        registration=None,
        verbose=False,
        service_instance=None,
    )
    mock_validate_service_name.return_value = None
    mock_figure_out_service_name.return_value = "fake_service"
    mock_list_services.return_value = ["fake_service"]
    mock_inst1 = make_fake_instance_conf(
        "cluster1", "fake_service", "instance1", "fake_deploy_group"
    )
    mock_inst2 = make_fake_instance_conf(
        "cluster1", "fake_service", "instance2", "fake_deploy_group"
    )
    mock_inst3 = make_fake_instance_conf(
        "cluster1", "fake_service", "instance3", "fake_deploy_group"
    )
    mock_get_instance_configs_for_service.return_value = [
        mock_inst1,
        mock_inst2,
        mock_inst3,
    ]

    pargs = apply_args_filters(args)
    assert sorted(pargs.keys()) == ["cluster1"]
    assert pargs["cluster1"]["fake_service"] == {
        "instance1": mock_inst1.__class__,
        "instance3": mock_inst3.__class__,
    }


@patch("paasta_tools.cli.cmds.status.get_instance_configs_for_service", autospec=True)
@patch("paasta_tools.cli.cmds.status.list_services", autospec=True)
@patch("paasta_tools.cli.cmds.status.figure_out_service_name", autospec=True)
@patch("paasta_tools.cli.cmds.status.validate_service_name", autospec=True)
@pytest.mark.parametrize(
    "service_instance_name",
    [
        "fake_service.instance1",
        "fake_service.instance1,instance2",
        "fake_service.instance3",
    ],
)
def test_apply_args_filters_shorthand_notation(
    mock_validate_service_name,
    mock_figure_out_service_name,
    mock_list_services,
    mock_get_instance_configs_for_service,
    service_instance_name,
):
    args = StatusArgs(
        service=None,
        soa_dir="/fake/soa/dir",
        deploy_group=None,
        clusters="cluster1",
        instances=None,
        owner=None,
        registration=None,
        verbose=False,
        service_instance=service_instance_name,
    )
    mock_validate_service_name.return_value = None
    mock_figure_out_service_name.return_value = "fake_service"
    mock_list_services.return_value = ["fake_service"]
    mock_inst1 = make_fake_instance_conf(
        "cluster1", "fake_service", "instance1", "fake_deploy_group"
    )
    mock_inst2 = make_fake_instance_conf(
        "cluster1", "fake_service", "instance2", "fake_deploy_group"
    )
    mock_get_instance_configs_for_service.return_value = [
        mock_inst1,
        mock_inst2,
    ]

    pargs = apply_args_filters(args)
    if service_instance_name == "fake_service.instance1":
        assert sorted(pargs.keys()) == ["cluster1"]
        assert pargs["cluster1"]["fake_service"] == {"instance1": mock_inst1.__class__}
    elif service_instance_name == "fake_service.instance1,instance2":
        assert sorted(pargs.keys()) == ["cluster1"]
        assert pargs["cluster1"]["fake_service"] == {
            "instance1": mock_inst1.__class__,
            "instance2": mock_inst2.__class__,
        }
    elif service_instance_name == "fake_service.instance3":
        assert sorted(pargs.keys()) == []
        assert pargs["cluster1"]["fake_service"] == {}


@patch("paasta_tools.cli.cmds.status.list_services", autospec=True)
def test_apply_args_filters_bad_service_name(mock_list_services, capfd):
    args = StatusArgs(
        service="fake-service",
        soa_dir="/fake/soa/dir",
        deploy_group=None,
        clusters="cluster1",
        instances="instance4,instance5",
        owner=None,
        registration=None,
        verbose=False,
        service_instance=None,
    )
    mock_list_services.return_value = ["fake_service"]
    pargs = apply_args_filters(args)
    output, _ = capfd.readouterr()
    assert len(pargs) == 0
    assert 'The service "fake-service" does not exist.' in output
    assert "Did you mean any of these?" in output
    assert "  fake_service" in output


@patch("paasta_tools.cli.utils.list_all_instances_for_service", autospec=True)
@patch("paasta_tools.cli.cmds.status.get_instance_configs_for_service", autospec=True)
@patch("paasta_tools.cli.cmds.status.list_services", autospec=True)
@patch("paasta_tools.cli.cmds.status.figure_out_service_name", autospec=True)
@patch("paasta_tools.cli.cmds.status.validate_service_name", autospec=True)
def test_apply_args_filters_no_instances_found(
    mock_validate_service_name,
    mock_figure_out_service_name,
    mock_list_services,
    mock_get_instance_configs_for_service,
    mock_list_all_instances_for_service,
    capfd,
):
    args = StatusArgs(
        service="fake_service",
        soa_dir="/fake/soa/dir",
        deploy_group=None,
        clusters="cluster1",
        instances="instance4,instance5",
        owner=None,
        registration=None,
        verbose=False,
        service_instance=None,
    )
    mock_validate_service_name.return_value = None
    mock_figure_out_service_name.return_value = "fake_service"
    mock_list_services.return_value = ["fake_service"]
    mock_get_instance_configs_for_service.return_value = [
        make_fake_instance_conf(
            "cluster1", "fake_service", "instance1", "fake_deploy_group"
        ),
        make_fake_instance_conf(
            "cluster1", "fake_service", "instance2", "fake_deploy_group"
        ),
        make_fake_instance_conf(
            "cluster1", "fake_service", "instance3", "fake_deploy_group"
        ),
    ]
    mock_list_all_instances_for_service.return_value = [
        "instance1",
        "instance2",
        "instance3",
    ]
    pargs = apply_args_filters(args)
    output, _ = capfd.readouterr()
    assert len(pargs.keys()) == 0
    assert (
        "fake_service doesn't have any instances matching instance4, instance5 on cluster1."
        in output
    )

    assert "Did you mean any of these?" in output
    for i in ["instance1", "instance2", "instance3"]:
        assert i in output


@patch("paasta_tools.cli.cmds.status.get_instance_configs_for_service", autospec=True)
@patch("paasta_tools.cli.cmds.status.list_services", autospec=True)
@patch("paasta_tools.cli.cmds.status.figure_out_service_name", autospec=True)
@patch("paasta_tools.cli.cmds.status.get_actual_deployments", autospec=True)
@patch("paasta_tools.cli.cmds.status.load_system_paasta_config", autospec=True)
@patch("paasta_tools.cli.cmds.status.report_status_for_cluster", autospec=True)
@patch("paasta_tools.cli.cmds.status.list_clusters", autospec=True)
@patch("paasta_tools.cli.cmds.status.get_planned_deployments", autospec=True)
def test_status_with_owner(
    mock_get_planned_deployments,
    mock_list_clusters,
    mock_report_status,
    mock_load_system_paasta_config,
    mock_get_actual_deployments,
    mock_figure_out_service_name,
    mock_list_services,
    mock_get_instance_configs_for_service,
    system_paasta_config,
):

    mock_load_system_paasta_config.return_value = system_paasta_config
    mock_list_services.return_value = ["fakeservice", "otherservice"]
    cluster = "fake_cluster"
    mock_list_clusters.return_value = [cluster]
    mock_inst_1 = make_fake_instance_conf(
        cluster, "fakeservice", "instance1", team="faketeam"
    )
    mock_inst_2 = make_fake_instance_conf(
        cluster, "otherservice", "instance3", team="faketeam"
    )
    mock_get_instance_configs_for_service.return_value = [mock_inst_1, mock_inst_2]
    mock_get_planned_deployments.return_value = [
        "fakeservice.instance1",
        "otherservice.instance3",
    ]

    mock_get_actual_deployments.return_value = {
        "fakeservice.instance1": "sha1",
        "fakeservice.instance2": "sha2",
        "otherservice.instance3": "sha3",
        "otherservice.instance1": "sha4",
    }
    mock_report_status.return_value = 0, ["dummy", "output"]

    args = MagicMock()
    args.service = None
    args.instances = None
    args.clusters = None
    args.deploy_group = None
    args.owner = "faketeam"
    args.soa_dir = "/fake/soa/dir"
    args.registration = None
    args.service_instance = None
    return_value = paasta_status(args)

    assert return_value == 0
    assert mock_report_status.call_count == 2


@patch("paasta_tools.cli.cmds.status.list_clusters", autospec=True)
@patch("paasta_tools.cli.cmds.status.get_instance_configs_for_service", autospec=True)
@patch("paasta_tools.cli.cmds.status.list_services", autospec=True)
@patch("paasta_tools.cli.cmds.status.figure_out_service_name", autospec=True)
@patch("paasta_tools.cli.cmds.status.get_actual_deployments", autospec=True)
@patch("paasta_tools.cli.cmds.status.load_system_paasta_config", autospec=True)
@patch("paasta_tools.cli.cmds.status.report_status_for_cluster", autospec=True)
@patch("paasta_tools.cli.cmds.status.get_planned_deployments", autospec=True)
@patch("paasta_tools.cli.cmds.status.validate_service_name", autospec=True)
def test_status_with_registration(
    mock_validate_service_name,
    mock_get_planned_deployments,
    mock_report_status,
    mock_load_system_paasta_config,
    mock_get_actual_deployments,
    mock_figure_out_service_name,
    mock_list_services,
    mock_get_instance_configs_for_service,
    mock_list_clusters,
    system_paasta_config,
):
    mock_validate_service_name.return_value = None
    mock_load_system_paasta_config.return_value = system_paasta_config
    mock_list_services.return_value = ["fakeservice", "otherservice"]
    cluster = "fake_cluster"
    mock_list_clusters.return_value = [cluster]
    mock_get_planned_deployments.return_value = [
        "fakeservice.main",
        "fakeservice.not_main",
    ]
    mock_inst_1 = make_fake_instance_conf(
        cluster, "fakeservice", "instance1", registrations=["fakeservice.main"]
    )
    mock_inst_2 = make_fake_instance_conf(
        cluster, "fakeservice", "instance2", registrations=["fakeservice.not_main"]
    )
    mock_inst_3 = make_fake_instance_conf(
        cluster, "fakeservice", "instance3", registrations=["fakeservice.also_not_main"]
    )
    mock_inst_4 = make_fake_instance_conf(
        cluster, "fakeservice", "instance4", registrations=None
    )
    mock_get_instance_configs_for_service.return_value = [
        mock_inst_1,
        mock_inst_2,
        mock_inst_3,
        mock_inst_4,
    ]

    mock_get_actual_deployments.return_value = {
        "fakeservice.instance1": "sha1",
        "fakeservice.instance2": "sha2",
        "fakeservice.instance3": "sha3",
    }
    mock_report_status.return_value = 0, ["dummy", "output"]

    args = StatusArgs(
        service="fakeservice",
        instances=None,
        clusters=None,
        deploy_group=None,
        owner=None,
        registration="main,not_main",
        soa_dir="/fake/soa/dir",
        verbose=False,
        service_instance=None,
        new=False,
    )
    return_value = paasta_status(args)

    assert return_value == 0
    assert mock_report_status.call_count == 1
    mock_report_status.assert_called_once_with(
        service="fakeservice",
        cluster=cluster,
        deploy_pipeline=ANY,
        actual_deployments=ANY,
        instance_whitelist={
            "instance1": mock_inst_1.__class__,
            "instance2": mock_inst_2.__class__,
        },
        system_paasta_config=system_paasta_config,
        lock=mock.ANY,
        verbose=args.verbose,
        new=False,
    )


@pytest.fixture
<<<<<<< HEAD
def mock_marathon_status(include_envoy=True):
    kwargs = dict(
        desired_state="start",
        desired_app_id="abc.def",
        app_id="fake_app_id",
        app_count=1,
        running_instance_count=2,
        expected_instance_count=2,
        deploy_status="Running",
        bounce_method="crossover",
        app_statuses=[],
        mesos=paastamodels.MarathonMesosStatus(
            running_task_count=2,
            running_tasks=[],
            non_running_tasks=[],
        ),
    )
    if include_envoy:
        kwargs["envoy"] = paastamodels.EnvoyStatus(
            registration="fake_service.fake_instance",
            expected_backends_per_location=1,
            locations=[],
        )
    return paastamodels.InstanceStatusMarathon(**kwargs)


@pytest.fixture
=======
>>>>>>> fcba5cd6
def mock_kubernetes_status():
    return paastamodels.InstanceStatusKubernetes(
        desired_state="start",
        app_id="fake_app_id",
        app_count=1,
        running_instance_count=2,
        expected_instance_count=2,
        deploy_status="Running",
        deploy_status_message="some reason",
        bounce_method="crossover",
        create_timestamp=1562963508.0,
        namespace="paasta",
        pods=[],
        replicasets=[],
        smartstack=paastamodels.SmartstackStatus(
            registration="fake_service.fake_instance",
            expected_backends_per_location=1,
            locations=[],
        ),
        envoy=paastamodels.EnvoyStatus(
            registration="fake_service.fake_instance",
            expected_backends_per_location=1,
            locations=[],
        ),
        evicted_count=1,
    )


@pytest.fixture
def mock_cassandra_status() -> Mapping[str, Any]:
    startTime = (datetime.datetime.now() - datetime.timedelta(days=6)).strftime(
        "%Y-%m-%dT%H:%M:%SZ"
    )
    inspectTime = (datetime.datetime.now() - datetime.timedelta(days=3)).strftime(
        "%Y-%m-%dT%H:%M:%SZ"
    )
    return defaultdict(
        metadata=dict(
            name="kafka--k8s-local-main",
            namespace="paasta-kafkaclusters",
            annotations={"paasta.yelp.com/desired_state": "testing"},
        ),
        status=dict(
            leaseID=3084822305308040700,
            nodes=[
                {
                    "properties": [
                        {
                            "verbosity": 0,
                            "name": "IP",
                            "value": "10.93.210.204",
                            "type": "string",
                        },
                        {
                            "verbosity": 0,
                            "name": "Available",
                            "value": True,
                            "type": "bool",
                        },
                        {
                            "verbosity": 0,
                            "name": "OperationMode",
                            "value": "NORMAL",
                            "type": "string",
                        },
                        {
                            "verbosity": 0,
                            "name": "Joined",
                            "value": True,
                            "type": "bool",
                        },
                        {
                            "verbosity": 0,
                            "name": "Datacenter",
                            "value": "norcal-devc",
                            "type": "string",
                        },
                        {
                            "verbosity": 0,
                            "name": "Rack",
                            "value": "uswest1cdevc",
                            "type": "string",
                        },
                        {
                            "verbosity": 0,
                            "name": "Load",
                            "value": "28.19 MiB",
                            "type": "string",
                        },
                        {
                            "verbosity": 0,
                            "name": "Tokens",
                            "value": 256,
                            "type": "int",
                        },
                        {
                            "verbosity": 0,
                            "name": "StartTime",
                            "value": None,
                            "type": "time",
                        },
                        {
                            "verbosity": 0,
                            "name": "InspectedAt",
                            "value": inspectTime,
                            "type": "time",
                        },
                        {
                            "verbosity": 1,
                            "name": "Starting",
                            "value": False,
                            "type": "bool",
                        },
                        {
                            "verbosity": 1,
                            "name": "Initialized",
                            "value": True,
                            "type": "bool",
                        },
                        {
                            "verbosity": 1,
                            "name": "Drained",
                            "value": False,
                            "type": "bool",
                        },
                        {
                            "verbosity": 1,
                            "name": "Draining",
                            "value": False,
                            "type": "bool",
                        },
                        {
                            "verbosity": 2,
                            "name": "LocalHostID",
                            "value": "c4977a17-6695-4632-b0ba-505a9f3f9d0b",
                            "type": "string",
                        },
                        {
                            "verbosity": 2,
                            "name": "Schema",
                            "value": "5c3089e7-013b-30bb-8911-ed03837075d3",
                            "type": "string",
                        },
                        {
                            "verbosity": 2,
                            "name": "RemovalStatus",
                            "value": "No token removals in process.",
                            "type": "string",
                        },
                        {
                            "verbosity": 2,
                            "name": "DrainProgress",
                            "value": "Drained 0/0 ColumnFamilies",
                            "type": "string",
                        },
                        {
                            "verbosity": 2,
                            "name": "RPCServerRunning",
                            "value": True,
                            "type": "bool",
                        },
                        {
                            "verbosity": 2,
                            "name": "NativeTransportRunning",
                            "value": True,
                            "type": "bool",
                        },
                        {
                            "verbosity": 2,
                            "name": "GossipRunning",
                            "value": True,
                            "type": "bool",
                        },
                        {
                            "verbosity": 2,
                            "name": "IncBackupEnabled",
                            "value": False,
                            "type": "bool",
                        },
                        {
                            "verbosity": 2,
                            "name": "Version",
                            "value": "3.11.3",
                            "type": "string",
                        },
                        {
                            "verbosity": 2,
                            "name": "ClusterName",
                            "value": "activity-feed",
                            "type": "string",
                        },
                        {
                            "verbosity": 2,
                            "name": "HintsInProgress",
                            "value": 0,
                            "type": "int",
                        },
                        {
                            "verbosity": 2,
                            "name": "ReadRepairAttempted",
                            "value": 0,
                            "type": "int",
                        },
                        {
                            "verbosity": 2,
                            "name": "NumberOfTables",
                            "value": 48,
                            "type": "int",
                        },
                        {
                            "verbosity": 2,
                            "name": "TotalHints",
                            "value": 0,
                            "type": "int",
                        },
                        {
                            "verbosity": 2,
                            "name": "HintedHandoffEnabled",
                            "value": True,
                            "type": "bool",
                        },
                    ],
                },
                {
                    "properties": [
                        {
                            "verbosity": 0,
                            "name": "IP",
                            "value": "10.93.200.181",
                            "type": "string",
                        },
                        {
                            "verbosity": 0,
                            "name": "Available",
                            "value": True,
                            "type": "bool",
                        },
                        {
                            "verbosity": 0,
                            "name": "OperationMode",
                            "value": "NORMAL",
                            "type": "string",
                        },
                        {
                            "verbosity": 0,
                            "name": "Joined",
                            "value": True,
                            "type": "bool",
                        },
                        {
                            "verbosity": 0,
                            "name": "Datacenter",
                            "value": "norcal-devc",
                            "type": "string",
                        },
                        {
                            "verbosity": 0,
                            "name": "Rack",
                            "value": "uswest1cdevc",
                            "type": "string",
                        },
                        {
                            "verbosity": 0,
                            "name": "Load",
                            "value": "29.68 MiB",
                            "type": "string",
                        },
                        {
                            "verbosity": 0,
                            "name": "Tokens",
                            "value": 256,
                            "type": "int",
                        },
                        {
                            "verbosity": 0,
                            "name": "StartTime",
                            "value": startTime,
                            "type": "time",
                        },
                        {
                            "verbosity": 0,
                            "name": "InspectedAt",
                            "value": inspectTime,
                            "type": "time",
                        },
                        {
                            "verbosity": 1,
                            "name": "Starting",
                            "value": False,
                            "type": "bool",
                        },
                        {
                            "verbosity": 1,
                            "name": "Initialized",
                            "value": True,
                            "type": "bool",
                        },
                        {
                            "verbosity": 1,
                            "name": "Drained",
                            "value": False,
                            "type": "bool",
                        },
                        {
                            "verbosity": 1,
                            "name": "Draining",
                            "value": False,
                            "type": "bool",
                        },
                        {
                            "verbosity": 2,
                            "name": "LocalHostID",
                            "value": "6da1fd1f-474e-4877-b63e-64283975cdf4",
                            "type": "string",
                        },
                        {
                            "verbosity": 2,
                            "name": "Schema",
                            "value": "5c3089e7-013b-30bb-8911-ed03837075d3",
                            "type": "string",
                        },
                        {
                            "verbosity": 2,
                            "name": "RemovalStatus",
                            "value": "No token removals in process.",
                            "type": "string",
                        },
                        {
                            "verbosity": 2,
                            "name": "DrainProgress",
                            "value": "Drained 0/0 ColumnFamilies",
                            "type": "string",
                        },
                        {
                            "verbosity": 2,
                            "name": "RPCServerRunning",
                            "value": True,
                            "type": "bool",
                        },
                        {
                            "verbosity": 2,
                            "name": "NativeTransportRunning",
                            "value": True,
                            "type": "bool",
                        },
                        {
                            "verbosity": 2,
                            "name": "GossipRunning",
                            "value": True,
                            "type": "bool",
                        },
                        {
                            "verbosity": 2,
                            "name": "IncBackupEnabled",
                            "value": False,
                            "type": "bool",
                        },
                        {
                            "verbosity": 2,
                            "name": "Version",
                            "value": "3.11.3",
                            "type": "string",
                        },
                        {
                            "verbosity": 2,
                            "name": "ClusterName",
                            "value": "activity-feed",
                            "type": "string",
                        },
                        {
                            "verbosity": 2,
                            "name": "HintsInProgress",
                            "value": 0,
                            "type": "int",
                        },
                        {
                            "verbosity": 2,
                            "name": "ReadRepairAttempted",
                            "value": 0,
                            "type": "int",
                        },
                        {
                            "verbosity": 2,
                            "name": "NumberOfTables",
                            "value": 48,
                            "type": "int",
                        },
                        {
                            "verbosity": 2,
                            "name": "TotalHints",
                            "value": 0,
                            "type": "int",
                        },
                        {
                            "verbosity": 2,
                            "name": "HintedHandoffEnabled",
                            "value": True,
                            "type": "bool",
                        },
                    ],
                },
                {
                    "properties": [
                        {
                            "verbosity": 0,
                            "name": "IP",
                            "value": "10.93.130.60",
                            "type": "string",
                        },
                        {
                            "verbosity": 0,
                            "name": "Available",
                            "value": True,
                            "type": "bool",
                        },
                        {
                            "verbosity": 0,
                            "name": "OperationMode",
                            "value": "NORMAL",
                            "type": "string",
                        },
                        {
                            "verbosity": 0,
                            "name": "Joined",
                            "value": True,
                            "type": "bool",
                        },
                        {
                            "verbosity": 0,
                            "name": "Datacenter",
                            "value": "norcal-devc",
                            "type": "string",
                        },
                        {
                            "verbosity": 0,
                            "name": "Rack",
                            "value": "uswest1adevc",
                            "type": "string",
                        },
                        {
                            "verbosity": 0,
                            "name": "Load",
                            "value": "22.07 MiB",
                            "type": "string",
                        },
                        {
                            "verbosity": 0,
                            "name": "Tokens",
                            "value": 256,
                            "type": "int",
                        },
                        {
                            "verbosity": 0,
                            "name": "StartTime",
                            "value": startTime,
                            "type": "time",
                        },
                        {
                            "verbosity": 0,
                            "name": "InspectedAt",
                            "value": inspectTime,
                            "type": "time",
                        },
                        {
                            "verbosity": 1,
                            "name": "Starting",
                            "value": False,
                            "type": "bool",
                        },
                        {
                            "verbosity": 1,
                            "name": "Initialized",
                            "value": True,
                            "type": "bool",
                        },
                        {
                            "verbosity": 1,
                            "name": "Drained",
                            "value": False,
                            "type": "bool",
                        },
                        {
                            "verbosity": 1,
                            "name": "Draining",
                            "value": False,
                            "type": "bool",
                        },
                        {
                            "verbosity": 2,
                            "name": "LocalHostID",
                            "value": "5d914aad-27a8-4bd6-93cf-8ead8b9e4cf5",
                            "type": "string",
                        },
                        {
                            "verbosity": 2,
                            "name": "Schema",
                            "value": "5c3089e7-013b-30bb-8911-ed03837075d3",
                            "type": "string",
                        },
                        {
                            "verbosity": 2,
                            "name": "RemovalStatus",
                            "value": "No token removals in process.",
                            "type": "string",
                        },
                        {
                            "verbosity": 2,
                            "name": "DrainProgress",
                            "value": "Drained 0/0 ColumnFamilies",
                            "type": "string",
                        },
                        {
                            "verbosity": 2,
                            "name": "RPCServerRunning",
                            "value": True,
                            "type": "bool",
                        },
                        {
                            "verbosity": 2,
                            "name": "NativeTransportRunning",
                            "value": True,
                            "type": "bool",
                        },
                        {
                            "verbosity": 2,
                            "name": "GossipRunning",
                            "value": True,
                            "type": "bool",
                        },
                        {
                            "verbosity": 2,
                            "name": "IncBackupEnabled",
                            "value": False,
                            "type": "bool",
                        },
                        {
                            "verbosity": 2,
                            "name": "Version",
                            "value": "3.11.3",
                            "type": "string",
                        },
                        {
                            "verbosity": 2,
                            "name": "ClusterName",
                            "value": "activity-feed",
                            "type": "string",
                        },
                        {
                            "verbosity": 2,
                            "name": "HintsInProgress",
                            "value": 0,
                            "type": "int",
                        },
                        {
                            "verbosity": 2,
                            "name": "ReadRepairAttempted",
                            "value": 0,
                            "type": "int",
                        },
                        {
                            "verbosity": 2,
                            "name": "NumberOfTables",
                            "value": 48,
                            "type": "int",
                        },
                        {
                            "verbosity": 2,
                            "name": "TotalHints",
                            "value": 0,
                            "type": "int",
                        },
                        {
                            "verbosity": 2,
                            "name": "HintedHandoffEnabled",
                            "value": True,
                            "type": "bool",
                        },
                    ],
                },
                {
                    "properties": [
                        {
                            "verbosity": 0,
                            "name": "IP",
                            "value": "10.93.180.201",
                            "type": "string",
                        },
                        {
                            "verbosity": 0,
                            "name": "StartTime",
                            "value": startTime,
                            "type": "time",
                        },
                        {
                            "verbosity": 0,
                            "name": "InspectedAt",
                            "value": inspectTime,
                            "type": "time",
                        },
                        {
                            "verbosity": 0,
                            "name": "Error",
                            "value": "oops",
                            "type": "error",
                        },
                    ],
                },
            ],
            state="Running",
        ),
    )


@pytest.fixture
def mock_kafka_status() -> Mapping[str, Any]:
    return defaultdict(
        metadata=dict(
            name="kafka--k8s-local-main",
            namespace="paasta-kafkaclusters",
            annotations={"paasta.yelp.com/desired_state": "testing"},
        ),
        status=dict(
            brokers=[
                {
                    "host": "10.93.122.47",
                    "ip": "0.0.0.0",
                    "id": 0,
                    "name": "kafka-0",
                    "phase": "Running",
                    "deployed_timestamp": "2020-03-25T16:24:21Z",
                    "container_state": "Running",
                    "container_state_reason": "",
                },
                {
                    "host": "10.93.115.200",
                    "ip": "0.0.0.1",
                    "id": 1,
                    "name": "kafka-1",
                    "phase": "Pending",
                    "deployed_timestamp": "2020-03-25T16:24:21Z",
                    "container_state": "Waiting",
                    "container_state_reason": "",
                },
            ],
            cluster_ready=True,
            health={
                "healthy": False,
                "restarting": False,
                "message": "message",
                "offline_partitions": 1,
                "under_replicated_partitions": 1,
            },
            kafka_view_url="https://kafkaview.com",
            zookeeper="0.0.0.0:2181/kafka",
        ),
    )


@pytest.fixture
def mock_flink_status() -> Mapping[str, Any]:
    return defaultdict(
        metadata=dict(
            annotations={
                "flink.yelp.com/dashboard_url": "http://flink.k8s.fake_cluster.paasta:31080/app-9bf849b89"
            },
            labels={"paasta.yelp.com/config_sha": "config00000"},
        ),
        status=dict(
            config={
                "flink-version": "1.11.3",
                "flink-revision": "2020-12-12T12:13:25+01:00",
            },
            state="running",
            pod_status=[
                {
                    "name": "app-9bf849b89-jobmanager-54f69dbfc9-cz52m",
                    "phase": "Running",
                    "container_state": "Running",
                    "container_state_reason": "",
                    "host": "fake_host",
                    "deployed_timestamp": "2021-08-25T07:20:52Z",
                    "reason": "",
                },
                {
                    "name": "app-9bf849b89-supervisor-f2tgd",
                    "phase": "Running",
                    "container_state": "Running",
                    "container_state_reason": "",
                    "host": "fake_host",
                    "deployed_timestamp": "2021-08-25T07:20:52Z",
                    "reason": "",
                },
                {
                    "name": "app-9bf849b89-taskmanager-6c99d7c6dd-44rvd",
                    "phase": "Running",
                    "container_state": "Running",
                    "container_state_reason": "",
                    "host": "fake_host",
                    "deployed_timestamp": "2021-08-25T07:20:52Z",
                    "reason": "",
                },
            ],
            overview={
                "jobs-running": 1,
                "jobs-finished": 0,
                "jobs-failed": 0,
                "jobs-cancelled": 0,
                "taskmanagers": 1,
                "slots-available": 3,
                "slots-total": 4,
            },
            jobs=[
                {
                    "jid": "15ee4f8db6e9171489fae6f2178dbd54",
                    "name": "test_flink_job",
                    "state": "RUNNING",
                    "start-time": 1629900637343,
                }
            ],
        ),
    )


@mock.patch("paasta_tools.cli.cmds.status.get_paasta_oapi_client", autospec=True)
def test_paasta_status_on_api_endpoint_kubernetes_v2(
    mock_get_paasta_oapi_client, system_paasta_config, mock_kubernetes_status_v2
):
    fake_status_obj = paastamodels.InstanceStatus(
        git_sha="fake_git_sha",
        instance="fake_instance",
        service="fake_service",
        kubernetes_v2=mock_kubernetes_status_v2,
    )

    mock_api = mock_get_paasta_oapi_client.return_value
    mock_api.service.status_instance.return_value = fake_status_obj

    paasta_status_on_api_endpoint(
        cluster="fake_cluster",
        service="fake_service",
        instance="fake_instance",
        system_paasta_config=system_paasta_config,
        lock=MagicMock(),
        verbose=0,
    )


def test_paasta_status_exception(system_paasta_config):
    with patch(
        "paasta_tools.cli.cmds.status.get_paasta_oapi_client", autospec=True
    ) as mock_get_paasta_oapi_client:
        mock_swagger_client = Mock()
        mock_swagger_client.api_error = ApiException
        mock_swagger_client.service.status_instance.side_effect = ApiException(
            status=500, reason="Internal Server Error"
        )
        mock_get_paasta_oapi_client.return_value = mock_swagger_client
        paasta_status_on_api_endpoint(
            cluster="fake_cluster",
            service="fake_service",
            instance="fake_instance",
            system_paasta_config=system_paasta_config,
            lock=MagicMock(),
            verbose=False,
        )


def test_format_kubernetes_replicaset_table_in_non_verbose(mock_kubernetes_status):
    with mock.patch(
        "paasta_tools.cli.cmds.status.format_kubernetes_replicaset_table", autospec=True
    ) as mock_format_kubernetes_replicaset_table, mock.patch(
        "paasta_tools.cli.cmds.status.bouncing_status_human", autospec=True
    ):
        mock_kubernetes_status.replicasets = [
            paastamodels.KubernetesReplicaSet(
                name="replicaset_1",
                replicas=3,
                ready_replicas=2,
                create_timestamp=1562963508.0,
                git_sha="fake_git_sha",
                config_sha="fake_config_sha",
            )
        ]
        mock_kubernetes_status.error_message = ""
        status.print_kubernetes_status(
            cluster="fake_cluster",
            service="fake_service",
            instance="fake_instance",
            output=[],
            kubernetes_status=mock_kubernetes_status,
            verbose=0,
        )

        assert mock_format_kubernetes_replicaset_table.called


<<<<<<< HEAD
class TestPrintMarathonStatus:
    def test_error(self, mock_marathon_status):
        mock_marathon_status.error_message = "Things went wrong"
        output = []
        return_value = print_marathon_status(
            cluster="fake_cluster",
            service="fake_service",
            instance="fake_instance",
            output=output,
            marathon_status=mock_marathon_status,
        )

        assert return_value == 1
        assert output == ["Things went wrong"]

    def test_successful_return_value(self, mock_marathon_status):
        return_value = print_marathon_status(
            cluster="fake_cluster",
            service="fake_service",
            instance="fake_instance",
            output=[],
            marathon_status=mock_marathon_status,
        )
        assert return_value == 0


=======
>>>>>>> fcba5cd6
@pytest.fixture
def mock_kubernetes_status_v2():
    return paastamodels.InstanceStatusKubernetesV2(
        app_name="service--instance",
        desired_state="start",
        desired_instances=1,
        error_message="",
        versions=[
            paastamodels.KubernetesVersion(
                create_timestamp=float(datetime.datetime(2021, 3, 5).timestamp()),
                git_sha="aaa000",
                config_sha="config000",
                name="service--instance--000",
                replicas=1,
                ready_replicas=1,
                pods=[
                    paastamodels.KubernetesPodV2(
                        name="service--instance--000-0000",
                        ip="1.2.3.4",
                        create_timestamp=float(
                            datetime.datetime(2021, 3, 6).timestamp()
                        ),
                    ),
                ],
            ),
        ],
    )


class TestPrintKubernetesStatusV2:
    def test_error(self, mock_kubernetes_status_v2):
        mock_kubernetes_status_v2.error_message = "Something bad happened!"
        output = []
        return_code = print_kubernetes_status_v2(
            cluster="cluster",
            service="service",
            instance="instance",
            output=output,
            status=mock_kubernetes_status_v2,
            verbose=0,
        )
        assert return_code == 1
        assert "Something bad happened!" in output[-1]

    def test_successful_return_value(self, mock_kubernetes_status_v2):
        return_code = print_kubernetes_status_v2(
            cluster="cluster",
            service="service",
            instance="instance",
            output=[],
            status=mock_kubernetes_status_v2,
            verbose=0,
        )
        assert return_code == 0

    @mock.patch(
        "paasta_tools.cli.cmds.status.get_instance_state",
        autospec=True,
    )
    @mock.patch(
        "paasta_tools.cli.cmds.status.get_versions_table",
        autospec=True,
    )
    def test_output(
        self,
        mock_get_versions_table,
        mock_get_instance_state,
        mock_kubernetes_status_v2,
    ):
        output = []
        mock_versions_table = ["table_entry_1", "table_entry_2"]
        mock_get_versions_table.return_value = mock_versions_table
        print_kubernetes_status_v2(
            cluster="cluster",
            service="service",
            instance="instance",
            output=output,
            status=mock_kubernetes_status_v2,
            verbose=0,
        )
        joined_output = "\n".join(output)
        assert f"State: {mock_get_instance_state.return_value}" in joined_output
        mock_get_versions_table.assert_called_once_with(
            mock.ANY, "service", "instance", "cluster", 0
        )
        for table_entry in mock_versions_table:
            assert table_entry in joined_output


class TestGetInstanceState:
    def test_stop(self, mock_kubernetes_status_v2):
        mock_kubernetes_status_v2.desired_state = "stop"
        assert "Stop" in get_instance_state(mock_kubernetes_status_v2)

    def test_stop_if_0_desired_instances(self, mock_kubernetes_status_v2):
        mock_kubernetes_status_v2.desired_state = "start"
        mock_kubernetes_status_v2.versions = []
        mock_kubernetes_status_v2.desired_instances = 0
        assert "Stop" in get_instance_state(mock_kubernetes_status_v2)

    def test_running(self, mock_kubernetes_status_v2):
        mock_kubernetes_status_v2.desired_state = "start"
        instance_state = get_instance_state(mock_kubernetes_status_v2)
        assert remove_ansi_escape_sequences(instance_state) == "Running"

    def test_bouncing(self, mock_kubernetes_status_v2):
        new_version = paastamodels.KubernetesVersion(
            create_timestamp=1.0,
            git_sha="bbb111",
            config_sha="config111",
            ready_replicas=0,
        )
        mock_kubernetes_status_v2.versions.append(new_version)

        instance_state = get_instance_state(mock_kubernetes_status_v2)
        instance_state = remove_ansi_escape_sequences(instance_state)
        assert instance_state == "Bouncing to bbb111, config111"

    def test_bouncing_git_sha_change_only(self, mock_kubernetes_status_v2):
        new_version = paastamodels.KubernetesVersion(
            create_timestamp=1.0,
            git_sha="bbb111",
            config_sha=mock_kubernetes_status_v2.versions[0].config_sha,
            ready_replicas=0,
        )
        mock_kubernetes_status_v2.versions.append(new_version)

        instance_state = get_instance_state(mock_kubernetes_status_v2)
        instance_state = remove_ansi_escape_sequences(instance_state)
        assert instance_state == "Bouncing to bbb111"


def test_recent_container_restart_no_last_timestamp():
    # we have seen occasional tracebacks where the restart_count and last_state
    # are set but there is no last timestamp.  This is just a smoke test to
    # make sure we don't blow up in that case.
    container = paastamodels.KubernetesContainerV2(
        last_state="terminated", restart_count=1
    )
    recent_container_restart(container)


class TestGetVersionsTable:
    @pytest.fixture
    def mock_running_container(self):
        container = paastamodels.KubernetesContainerV2(
            name="main",
            state="running",
            reason=None,
            healthcheck_cmd=paastamodels.KubernetesHealthcheck(
                http_url="http://1.2.3.5:8888/healthcheck"
            ),
            restart_count=0,
            healthcheck_grace_period=0,
            tail_lines=paastamodels.TaskTailLines(
                stdout=["stdout 1", "stdout 2"],
                stderr=[],
                error_message="",
            ),
        )
        return container

    @pytest.fixture
    def mock_bad_container(self):
        container = paastamodels.KubernetesContainerV2(
            name="main",
            state="waiting",
            reason="CrashLoopBackOff",
            healthcheck_cmd=paastamodels.KubernetesHealthcheck(
                http_url="http://1.2.3.5:8888/healthcheck"
            ),
            restart_count=100,
            healthcheck_grace_period=0,
            tail_lines=paastamodels.TaskTailLines(
                stdout=["stdout 1", "stdout 2"],
                stderr=[],
                error_message="",
            ),
        )
        return container

    @pytest.fixture
    def mock_replicasets(self, mock_running_container):
        replicaset_1 = paastamodels.KubernetesVersion(
            git_sha="aabbccddee",
            config_sha="config000",
            create_timestamp=float(datetime.datetime(2021, 3, 3).timestamp()),
            pods=[
                paastamodels.KubernetesPodV2(
                    name="pod1",
                    ip="1.2.3.4",
                    host="w.x.y.z",
                    create_timestamp=float(datetime.datetime(2021, 3, 5).timestamp()),
                    phase="Running",
                    ready=True,
                    scheduled=True,
                    containers=[mock_running_container],
                    events=[],
                ),
                paastamodels.KubernetesPodV2(
                    name="pod2",
                    ip="1.2.3.5",
                    host="a.b.c.d",
                    create_timestamp=float(datetime.datetime(2021, 3, 3).timestamp()),
                    phase="Failed",
                    reason="Evicted",
                    message="Not enough memory!",
                    ready=True,
                    scheduled=True,
                    containers=[mock_running_container],
                    events=[],
                ),
            ],
        )
        replicaset_2 = paastamodels.KubernetesVersion(
            git_sha="ff11223344",
            config_sha="config000",
            create_timestamp=float(datetime.datetime(2021, 3, 1).timestamp()),
            pods=[
                paastamodels.KubernetesPodV2(
                    name="pod1",
                    ip="1.2.3.6",
                    host="a.b.c.d",
                    create_timestamp=float(datetime.datetime(2021, 3, 1).timestamp()),
                    phase="Running",
                    ready=True,
                    scheduled=True,
                    containers=[mock_running_container],
                    events=[],
                ),
            ],
        )
        # in reverse order to ensure we are sorting
        return [replicaset_2, replicaset_1]

    def test_two_replicasets(self, mock_replicasets):
        versions_table = get_versions_table(
            mock_replicasets, "service", "instance", "cluster", verbose=0
        )

        assert "aabbccdd (new)" in versions_table[0]
        assert "2021-03-03" in versions_table[0]
        assert PaastaColors.green("1 Healthy") in versions_table[1]
        assert PaastaColors.red("1 Evicted") in versions_table[1]

        assert "ff112233 (old)" in versions_table[7]
        assert "2021-03-01" in versions_table[7]
        assert PaastaColors.green("1 Healthy") in versions_table[8]
        assert "Unhealhty" not in versions_table[8]

    def test_different_config_shas(self, mock_replicasets):
        mock_replicasets[0].config_sha = "config111"
        versions_table = get_versions_table(
            mock_replicasets, "service", "instance", "cluster", verbose=0
        )
        assert "aabbccdd, config000" in versions_table[0]
        assert "ff112233, config111" in versions_table[7]

    def test_full_replica_table(self, mock_replicasets):
        versions_table = get_versions_table(
            mock_replicasets, "service", "instance", "cluster", verbose=2
        )
        versions_table_tip = remove_ansi_escape_sequences(versions_table[4])
        assert "1.2.3.5" in versions_table[3]
        assert "Evicted: Not enough memory!" in versions_table_tip
        assert "1.2.3.6" in versions_table[12]

    def test_healthcheck_tip(self, mock_replicasets, mock_bad_container):
        # Change evicted version to healthcheck failing
        mock_replicasets[1].pods[1].phase = "Running"
        mock_replicasets[1].pods[1].ready = False
        mock_replicasets[1].pods[1].events = [
            paastamodels.KubernetesPodEvent(
                message="Liveness probe failed:", time_stamp="2021-03-03 00:00:00"
            )
        ]
        mock_replicasets[1].pods[1].containers = [mock_bad_container]
        versions_table = get_versions_table(
            mock_replicasets, "service", "instance", "cluster", verbose=2
        )
        assert any(
            ["curl http://1.2.3.5:8888/healthcheck" in row for row in versions_table]
        )
        assert any(
            ["1 Evicted" in remove_ansi_escape_sequences(row) for row in versions_table]
        )

    def test_restart_tip(self, mock_replicasets, mock_bad_container):
        mock_bad_container.timestamp = None
        mock_bad_container.last_timestamp = datetime.datetime.now().timestamp() - 60
        mock_replicasets[1].pods[1].phase = "Running"
        mock_replicasets[1].pods[1].ready = False
        mock_replicasets[1].pods[1].containers = [mock_bad_container]

        with mock.patch(
            "paasta_tools.cli.cmds.status.recent_container_restart", autospec=True
        ) as mock_recent_container_restart:
            mock_recent_container_restart.return_value = True
            versions_table = get_versions_table(
                mock_replicasets, "service", "instance", "cluster", verbose=1
            )
        assert any(["Restarted a minute ago" in row for row in versions_table])
        assert any(["100 restarts" in row for row in versions_table])

    def test_unschedulable(self, mock_replicasets):
        mock_replicasets[1].pods[0].phase = "Pending"
        mock_replicasets[1].pods[0].scheduled = False
        mock_replicasets[1].pods[0].reason = "Unschedulable"
        mock_replicasets[1].pods[0].message = "0/50 nodes matched tolerations"

        versions_table = get_versions_table(
            mock_replicasets, "service", "instance", "cluster", verbose=1
        )
        assert any(
            [
                "Pod is unschedulable: 0/50 nodes matched tolerations" in row
                for row in versions_table
            ]
        )

    def test_unknown_no_main_container(self, mock_replicasets):
        mock_replicasets[1].pods[0].phase = "Running"
        mock_replicasets[1].pods[0].ready = False
        mock_replicasets[1].pods[0].containers = [
            paastamodels.KubernetesContainerV2(name="hacheck", state="running"),
        ]

        versions_table = get_versions_table(
            mock_replicasets, "service", "instance", "cluster", verbose=1
        )
        assert any(["please try again" in row for row in versions_table])

    def test_paasta_logs(self, mock_replicasets, mock_bad_container):
        mock_replicasets[1].pods[1].containers = [mock_bad_container]
        mock_replicasets[1].pods[1].phase = "Running"
        mock_replicasets[1].pods[1].ready = False
        mock_replicasets[1].pods[1].events = [
            paastamodels.KubernetesPodEvent(
                message="pod event", time_stamp="1111-11-11 00:00:00"
            )
        ]
        versions_table = get_versions_table(
            mock_replicasets, "service", "instance", "cluster", verbose=1
        )

        assert all(["stdout 1" not in row for row in versions_table])
        assert all(["pod event" not in row for row in versions_table])
        assert any(
            [
                "Consider checking logs with `paasta logs -c cluster -s service -i instance -p pod2`"
                in row
                for row in versions_table
            ]
        )
        verbose_versions_table = get_versions_table(
            mock_replicasets, "service", "instance", "cluster", verbose=2
        )
        assert any(["stdout 1" in row for row in verbose_versions_table])
        assert any(["pod event" in row for row in verbose_versions_table])

    def test_warming_up(self, mock_replicasets):
        fake_now = datetime.datetime.fromtimestamp(
            mock_replicasets[1].pods[0].create_timestamp + 15
        )
        mock_replicasets[1].pods[0].containers[0].healthcheck_grace_period = 45
        mock_replicasets[1].pods[0].ready = False

        with mock.patch(
            "paasta_tools.cli.cmds.status.datetime", autospec=True
        ) as mock_datetime:
            mock_datetime.now.return_value = fake_now
            versions_table = get_versions_table(
                mock_replicasets, "service", "instance", "cluster", verbose=1
            )
        assert any(["1 Warming Up" in row for row in versions_table])
        assert any(
            [
                "Still warming up, 15 seconds elapsed, 30 seconds before healthchecking starts"
                in row
                for row in versions_table
            ]
        )

    def test_unreachable(self, mock_replicasets):
        mock_replicasets[1].pods[0].ready = False
        mock_replicasets[1].pods[0].mesh_ready = False

        versions_table = get_versions_table(
            mock_replicasets, "service", "instance", "cluster", verbose=1
        )
        assert any(["1 Unreachable" in row for row in versions_table])

    def test_warning(self, mock_replicasets):
        mock_replicasets[0].pods[0].ready = True
        mock_replicasets[0].pods[0].mesh_ready = True
        mock_replicasets[0].pods[0].events = [
            paastamodels.KubernetesPodEvent(
                message="Liveness probe failed:", time_stamp="2021-03-01 00:00:00"
            )
        ]

        with mock.patch(
            "paasta_tools.cli.cmds.status.datetime", autospec=True
        ) as mock_datetime:
            mock_datetime.now.return_value = datetime.datetime(2021, 3, 1, 0, 10)
            versions_table = get_versions_table(
                mock_replicasets, "service", "instance", "cluster", verbose=1
            )
            assert any(["1 Warning" in row for row in versions_table])
            assert any(["Healthchecks are failing" in row for row in versions_table])

    def test_evicted_pods_unhealthy(self, mock_replicasets):
        mock_replicasets[1].pods[1].phase = ""
        mock_replicasets[1].pods[1].scheduled = False
        mock_replicasets[1].pods[1].host = ""
        versions_table = get_versions_table(
            mock_replicasets, "service", "instance", "cluster", verbose=1
        )
        assert any(["1 Evicted" in row for row in versions_table])


class TestPrintKubernetesStatus:
    def test_error(self, mock_kubernetes_status):
        mock_kubernetes_status.error_message = "Things went wrong"
        output = []
        return_value = print_kubernetes_status(
            cluster="fake_Cluster",
            service="fake_service",
            instance="fake_instance",
            output=output,
            kubernetes_status=mock_kubernetes_status,
        )

        assert return_value == 1
        assert PaastaColors.red("Things went wrong") in output[-1]

    def test_successful_return_value(self, mock_kubernetes_status):
        return_value = print_kubernetes_status(
            cluster="fake_cluster",
            service="fake_service",
            instance="fake_instance",
            output=[],
            kubernetes_status=mock_kubernetes_status,
        )
        assert return_value == 0

    @patch(
        "paasta_tools.cli.cmds.status.format_tail_lines_for_mesos_task", autospec=True
    )
    @patch("paasta_tools.cli.cmds.status.get_smartstack_status_human", autospec=True)
    @patch("paasta_tools.cli.cmds.status.get_envoy_status_human", autospec=True)
    @patch("paasta_tools.cli.cmds.status.humanize.naturaltime", autospec=True)
    @patch(
        "paasta_tools.cli.cmds.status.kubernetes_app_deploy_status_human", autospec=True
    )
    @patch("paasta_tools.cli.cmds.status.desired_state_human", autospec=True)
    @patch("paasta_tools.cli.cmds.status.bouncing_status_human", autospec=True)
    def test_output(
        self,
        mock_bouncing_status,
        mock_desired_state,
        mock_kubernetes_app_deploy_status_human,
        mock_naturaltime,
        mock_get_envoy_status_human,
        mock_get_smartstack_status_human,
        mock_format_tail_lines_for_mesos_task,
        mock_kubernetes_status,
    ):
        mock_bouncing_status.return_value = "Bouncing (crossover)"
        mock_desired_state.return_value = "Started"
        mock_kubernetes_app_deploy_status_human.return_value = "Running"
        mock_naturaltime.return_value = "a month ago"
        mock_kubernetes_status.pods = [
            paastamodels.KubernetesPod(
                name="app_1",
                host="fake_host1",
                deployed_timestamp=1562963508.0,
                phase="Running",
                ready=True,
                containers=[],
                message=None,
            ),
            paastamodels.KubernetesPod(
                name="app_2",
                host="fake_host2",
                deployed_timestamp=1562963510.0,
                phase="Running",
                ready=True,
                containers=[],
                message=None,
            ),
            paastamodels.KubernetesPod(
                name="app_3",
                host="fake_host3",
                deployed_timestamp=1562963511.0,
                phase="Failed",
                ready=False,
                containers=[],
                message="Disk quota exceeded",
                reason="Evicted",
            ),
        ]
        mock_kubernetes_status.replicasets = [
            paastamodels.KubernetesReplicaSet(
                name="replicaset_1",
                replicas=3,
                ready_replicas=2,
                create_timestamp=1562963508.0,
                git_sha=None,
                config_sha=None,
            )
        ]

        output = []
        print_kubernetes_status(
            cluster="fake_cluster",
            service="fake_service",
            instance="fake_instance",
            output=output,
            kubernetes_status=mock_kubernetes_status,
        )

        expected_output = [
            f"    State:      {mock_bouncing_status.return_value} - Desired state: {mock_desired_state.return_value}",
            f"    Kubernetes:   {PaastaColors.green('Healthy')} - up with {PaastaColors.green('(2/2)')} instances ({PaastaColors.red('1')} evicted). Status: {mock_kubernetes_app_deploy_status_human.return_value}",
        ]
        expected_output += [
            f"      Pods:",
            f"        Pod ID  Host deployed to  Deployed at what localtime      Health",
            f"        app_1   fake_host1        2019-07-12T20:31 ({mock_naturaltime.return_value})  {PaastaColors.green('Healthy')}",
            f"        app_2   fake_host2        2019-07-12T20:31 ({mock_naturaltime.return_value})  {PaastaColors.green('Healthy')}",
            f"        app_3   fake_host3        2019-07-12T20:31 ({mock_naturaltime.return_value})  {PaastaColors.red('Evicted')}",
            f"        {PaastaColors.grey('  Disk quota exceeded')}",
            f"      ReplicaSets:",
            f"        ReplicaSet Name  Ready / Desired  Created at what localtime       Service git SHA  Config hash",
            f"        replicaset_1     {PaastaColors.red('2/3')}              2019-07-12T20:31 ({mock_naturaltime.return_value})  Unknown          Unknown",
        ]

        assert expected_output == output


class TestPrintCassandraStatus:
    def test_output(self, mock_cassandra_status):
        output = []
        return_value = print_cassandra_status(
            cluster="fake_cluster",
            service="fake_service",
            instance="fake_instance",
            output=output,
            cassandra_status=mock_cassandra_status,
            verbose=0,
        )
        assert return_value == 0

        expected_output = [
            f"    Cassandra cluster:",
            f"        State: {PaastaColors.green('Running')}",
            f"        Nodes:",
            f"            IP             Available  OperationMode  Joined  Datacenter   Rack          Load       Tokens  StartTime   InspectedAt",
            f"            10.93.210.204  Yes        NORMAL         Yes     norcal-devc  uswest1cdevc  28.19 MiB  256     None        3 days ago",
            f"            10.93.200.181  Yes        NORMAL         Yes     norcal-devc  uswest1cdevc  29.68 MiB  256     6 days ago  3 days ago",
            f"            10.93.130.60   Yes        NORMAL         Yes     norcal-devc  uswest1adevc  22.07 MiB  256     6 days ago  3 days ago",
            f"            ",
            f"            IP             StartTime   InspectedAt  Error",
            f"            10.93.180.201  6 days ago  3 days ago   {PaastaColors.red('oops')}",
            f"            ",
        ]
        assert expected_output == output

    def test_verbose1_output(self, mock_cassandra_status):
        output = []
        return_value = print_cassandra_status(
            cluster="fake_cluster",
            service="fake_service",
            instance="fake_instance",
            output=output,
            cassandra_status=mock_cassandra_status,
            verbose=1,
        )
        assert return_value == 0

        nodes = mock_cassandra_status["status"]["nodes"]
        startTimes = list(
            map(
                lambda node: next(
                    prop["value"]
                    for prop in node["properties"]
                    if prop["name"] == "StartTime"
                ),
                nodes,
            )
        )
        inspectTimes = list(
            map(
                lambda node: next(
                    prop["value"]
                    for prop in node["properties"]
                    if prop["name"] == "InspectedAt"
                ),
                nodes,
            )
        )

        expected_output = [
            f"    Cassandra cluster:",
            f"        State: {PaastaColors.green('Running')}",
            f"        Nodes:",
            f"            IP             Available  OperationMode  Joined  Datacenter   Rack          Load       Tokens  StartTime             InspectedAt           Starting  Initialized  Drained  Draining",
            f"            10.93.210.204  Yes        NORMAL         Yes     norcal-devc  uswest1cdevc  28.19 MiB  256     {startTimes[0]}                  {inspectTimes[0]}  No        Yes          No       No",
            f"            10.93.200.181  Yes        NORMAL         Yes     norcal-devc  uswest1cdevc  29.68 MiB  256     {startTimes[1]}  {inspectTimes[1]}  No        Yes          No       No",
            f"            10.93.130.60   Yes        NORMAL         Yes     norcal-devc  uswest1adevc  22.07 MiB  256     {startTimes[2]}  {inspectTimes[2]}  No        Yes          No       No",
            f"            ",
            f"            IP             StartTime             InspectedAt           Error",
            f"            10.93.180.201  {startTimes[3]}  {inspectTimes[3]}  {PaastaColors.red('oops')}",
            f"            ",
        ]
        assert expected_output == output

    def test_verbose2_output(self, mock_cassandra_status):
        output = []
        return_value = print_cassandra_status(
            cluster="fake_cluster",
            service="fake_service",
            instance="fake_instance",
            output=output,
            cassandra_status=mock_cassandra_status,
            verbose=2,
        )
        assert return_value == 0

        nodes = mock_cassandra_status["status"]["nodes"]
        expected_output = [
            f"    Cassandra cluster:",
            f"        State: {PaastaColors.green('Running')}",
            f"        Nodes:",
        ]
        for node in nodes:
            expected_output.append(f"            Node:")
            for prop in node.get("properties"):
                typ = prop.get("type")
                value = prop.get("value")
                if typ == "bool":
                    value = "Yes" if value else "No"
                if typ == "error":
                    value = PaastaColors.red(value)
                expected_output.append(f"                {prop['name']}: {value}")
        assert expected_output == output


class TestPrintKafkaStatus:
    def test_error(self, mock_kafka_status):
        mock_kafka_status["status"] = None
        output = []
        return_value = print_kafka_status(
            cluster="fake_Cluster",
            service="fake_service",
            instance="fake_instance",
            output=output,
            kafka_status=mock_kafka_status,
            verbose=1,
        )

        assert return_value == 1
        assert output == [PaastaColors.red("    Kafka cluster is not available yet")]

    def test_successful_return_value(self, mock_kafka_status):
        return_value = print_kafka_status(
            cluster="fake_cluster",
            service="fake_service",
            instance="fake_instance",
            output=[],
            kafka_status=mock_kafka_status,
            verbose=1,
        )
        assert return_value == 0

    @patch("paasta_tools.cli.cmds.status.humanize.naturaltime", autospec=True)
    def test_output(
        self,
        mock_naturaltime,
        mock_kafka_status,
    ):
        mock_naturaltime.return_value = "one day ago"
        output = []
        print_kafka_status(
            cluster="fake_cluster",
            service="fake_service",
            instance="fake_instance",
            output=output,
            kafka_status=mock_kafka_status,
            verbose=0,
        )

        status = mock_kafka_status["status"]
        expected_output = [
            f"    Kafka View Url: {status['kafka_view_url']}",
            f"    Zookeeper: {status['zookeeper']}",
            f"    State: testing",
            f"    Ready: {str(status['cluster_ready']).lower()}",
            f"    Health: {PaastaColors.red('unhealthy')}",
            f"     Reason: {status['health']['message']}",
            f"     Offline Partitions: {status['health']['offline_partitions']}",
            f"     Under Replicated Partitions: {status['health']['under_replicated_partitions']}",
            f"    Brokers:",
            f"     Id  Phase    Started",
            f"     0   {PaastaColors.green('Running')}  2020-03-25 16:24:21 ({mock_naturaltime.return_value})",
            f"     1   {PaastaColors.red('Pending')}  2020-03-25 16:24:21 ({mock_naturaltime.return_value})",
        ]
        assert expected_output == output


class TestPrintFlinkStatus:
    @patch("paasta_tools.cli.cmds.status.load_system_paasta_config", autospec=True)
    @patch("paasta_tools.api.client.load_system_paasta_config", autospec=True)
    def test_error_no_flink(
        self,
        mock_load_system_paasta_config_api,
        mock_load_system_paasta_config,
        mock_flink_status,
        system_paasta_config,
    ):
        mock_load_system_paasta_config_api.return_value = system_paasta_config
        mock_load_system_paasta_config.return_value = system_paasta_config
        mock_flink_status["status"] = None
        output = []
        return_value = print_flink_status(
            cluster="fake_cluster",
            service="fake_service",
            instance="fake_instance",
            output=output,
            flink=mock_flink_status,
            verbose=1,
        )

        assert return_value == 1
        assert output == [PaastaColors.red("    Flink cluster is not available yet")]

    @patch("paasta_tools.cli.cmds.status.load_system_paasta_config", autospec=True)
    @mock.patch("paasta_tools.cli.cmds.status.get_paasta_oapi_client", autospec=True)
    def test_error_no_client(
        self,
        mock_get_paasta_oapi_client,
        mock_load_system_paasta_config,
        mock_flink_status,
        system_paasta_config,
    ):
        mock_load_system_paasta_config.return_value = system_paasta_config
        mock_get_paasta_oapi_client.return_value = None
        output = []
        return_value = print_flink_status(
            cluster="fake_cluster",
            service="fake_service",
            instance="fake_instance",
            output=output,
            flink=mock_flink_status,
            verbose=1,
        )

        assert return_value == 1
        assert (
            PaastaColors.red(
                "paasta-api client unavailable - unable to get flink status"
            )
            in output
        )

    @patch("paasta_tools.cli.cmds.status.load_system_paasta_config", autospec=True)
    @mock.patch("paasta_tools.cli.cmds.status.get_paasta_oapi_client", autospec=True)
    def test_error_no_flink_config(
        self,
        mock_get_paasta_oapi_client,
        mock_load_system_paasta_config,
        mock_flink_status,
        system_paasta_config,
    ):
        mock_load_system_paasta_config.return_value = system_paasta_config
        mock_api = mock_get_paasta_oapi_client.return_value
        mock_api.service.get_flink_cluster_config.side_effect = Exception("BOOM")
        output = []
        return_value = print_flink_status(
            cluster="fake_cluster",
            service="fake_service",
            instance="fake_instance",
            output=output,
            flink=mock_flink_status,
            verbose=1,
        )

        assert return_value == 1
        assert PaastaColors.red(f"Exception when talking to the API:") in output

    @patch("paasta_tools.cli.cmds.status.load_system_paasta_config", autospec=True)
    @mock.patch("paasta_tools.cli.cmds.status.get_paasta_oapi_client", autospec=True)
    def test_error_no_flink_overview(
        self,
        mock_get_paasta_oapi_client,
        mock_load_system_paasta_config,
        mock_flink_status,
        system_paasta_config,
    ):
        mock_load_system_paasta_config.return_value = system_paasta_config
        mock_api = mock_get_paasta_oapi_client.return_value
        mock_api.service.get_flink_cluster_config.return_value = config_obj
        mock_api.service.get_flink_cluster_overview.side_effect = Exception("BOOM")
        output = []
        return_value = print_flink_status(
            cluster="fake_cluster",
            service="fake_service",
            instance="fake_instance",
            output=output,
            flink=mock_flink_status,
            verbose=1,
        )

        assert return_value == 1
        assert PaastaColors.red(f"Exception when talking to the API:") in output

    @patch("paasta_tools.cli.cmds.status.load_system_paasta_config", autospec=True)
    @mock.patch("paasta_tools.cli.cmds.status.get_paasta_oapi_client", autospec=True)
    def test_error_no_flink_jobs(
        self,
        mock_get_paasta_oapi_client,
        mock_load_system_paasta_config,
        mock_flink_status,
        system_paasta_config,
    ):
        mock_load_system_paasta_config.return_value = system_paasta_config
        mock_api = mock_get_paasta_oapi_client.return_value
        mock_api.service.get_flink_cluster_config.return_value = config_obj
        mock_api.service.get_flink_cluster_overview.return_value = overview_obj
        mock_api.service.list_flink_cluster_jobs.side_effect = Exception("BOOM")
        output = []
        return_value = print_flink_status(
            cluster="fake_cluster",
            service="fake_service",
            instance="fake_instance",
            output=output,
            flink=mock_flink_status,
            verbose=1,
        )

        assert return_value == 1
        assert PaastaColors.red(f"Exception when talking to the API:") in output

    @patch("paasta_tools.cli.cmds.status.load_system_paasta_config", autospec=True)
    @mock.patch("paasta_tools.cli.cmds.status.get_paasta_oapi_client", autospec=True)
    def test_error_no_flink_job_details(
        self,
        mock_get_paasta_oapi_client,
        mock_load_system_paasta_config,
        mock_flink_status,
        system_paasta_config,
    ):
        mock_load_system_paasta_config.return_value = system_paasta_config
        mock_api = mock_get_paasta_oapi_client.return_value
        mock_api.service.get_flink_cluster_config.return_value = config_obj
        mock_api.service.get_flink_cluster_overview.return_value = overview_obj
        mock_api.service.list_flink_cluster_jobs.return_value = jobs_obj

        # Errors while requesing job details
        mock_api.service.get_flink_cluster_job_details.side_effect = Exception("BOOM")
        output = []
        return_value = print_flink_status(
            cluster="fake_cluster",
            service="fake_service",
            instance="fake_instance",
            output=output,
            flink=mock_flink_status,
            verbose=1,
        )

        # should blow up the whole request
        assert return_value == 1

        # and output that an error has occurred
        assert PaastaColors.red(f"Exception when talking to the API:") in output

    @patch("paasta_tools.cli.cmds.status.load_system_paasta_config", autospec=True)
    @mock.patch("paasta_tools.cli.cmds.status.get_paasta_oapi_client", autospec=True)
    def test_successful_return_value(
        self,
        mock_get_paasta_oapi_client,
        mock_load_system_paasta_config,
        mock_flink_status,
        system_paasta_config,
    ):
        mock_load_system_paasta_config.return_value = system_paasta_config
        mock_api = mock_get_paasta_oapi_client.return_value
        mock_api.service.get_flink_cluster_config.return_value = config_obj
        mock_api.service.get_flink_cluster_overview.return_value = overview_obj
        mock_api.service.list_flink_cluster_jobs.return_value = jobs_obj
        mock_api.service.get_flink_cluster_job_details.return_value = job_details_obj

        return_value = print_flink_status(
            cluster="fake_cluster",
            service="fake_service",
            instance="fake_instance",
            output=[],
            flink=mock_flink_status,
            verbose=1,
        )
        assert return_value == 0

    @patch("paasta_tools.cli.cmds.status.load_system_paasta_config", autospec=True)
    @mock.patch("paasta_tools.cli.cmds.status.get_paasta_oapi_client", autospec=True)
    @patch("paasta_tools.cli.cmds.status.humanize.naturaltime", autospec=True)
    def test_output_0_verbose(
        self,
        mock_naturaltime,
        mock_get_paasta_oapi_client,
        mock_load_system_paasta_config,
        mock_flink_status,
        system_paasta_config,
    ):
        mock_load_system_paasta_config.return_value = system_paasta_config
        mock_api = mock_get_paasta_oapi_client.return_value
        mock_api.service.get_flink_cluster_config.return_value = config_obj
        mock_api.service.get_flink_cluster_overview.return_value = overview_obj
        mock_api.service.list_flink_cluster_jobs.return_value = jobs_obj
        mock_api.service.get_flink_cluster_job_details.return_value = job_details_obj
        mock_naturaltime.return_value = "one day ago"
        output = []
        print_flink_status(
            cluster="fake_cluster",
            service="fake_service",
            instance="fake_instance",
            output=output,
            flink=mock_flink_status,
            verbose=0,
        )

        status = mock_flink_status["status"]
        metadata = mock_flink_status["metadata"]
        expected_output = _get_base_status_verbose_0(metadata) + [
            f"    State: {PaastaColors.green(status['state'].title())}",
            f"    Pods: 3 running, 0 evicted, 0 other",
            f"    Jobs: 1 running, 0 finished, 0 failed, 0 cancelled",
            f"    1 taskmanagers, 3/4 slots available",
            f"    Jobs:",
            f"      Job Name       State       Started",
            f"      {get_flink_job_name(job_details_obj)} {PaastaColors.green('Running')} {str(datetime.datetime.fromtimestamp(job_details_obj.start_time // 1000))} ({mock_naturaltime.return_value})",
        ]
        assert expected_output == output

    @patch("paasta_tools.cli.cmds.status.load_system_paasta_config", autospec=True)
    @mock.patch("paasta_tools.cli.cmds.status.get_paasta_oapi_client", autospec=True)
    @patch("paasta_tools.cli.cmds.status.humanize.naturaltime", autospec=True)
    def test_output_stopping_jobmanager(
        self,
        mock_naturaltime,
        mock_get_paasta_oapi_client,
        mock_load_system_paasta_config,
        mock_flink_status,
        system_paasta_config,
    ):
        mock_load_system_paasta_config.return_value = system_paasta_config
        mock_api = mock_get_paasta_oapi_client.return_value
        mock_api.service.get_flink_cluster_config.return_value = config_obj
        mock_api.service.get_flink_cluster_overview.return_value = overview_obj
        mock_api.service.list_flink_cluster_jobs.return_value = jobs_obj
        mock_api.service.get_flink_cluster_job_details.return_value = job_details_obj
        mock_naturaltime.return_value = "one day ago"

        output = []
        mock_flink_status["status"]["state"] = "Stoppingjobmanager"
        print_flink_status(
            cluster="fake_cluster",
            service="fake_service",
            instance="fake_instance",
            output=output,
            flink=mock_flink_status,
            verbose=1,
        )
        status = mock_flink_status["status"]
        expected_output = [
            f"    Config SHA: 00000",
            f"    State: {PaastaColors.yellow(status['state'].title())}",
            f"    Pods: 3 running, 0 evicted, 0 other",
        ]
        append_pod_status(status["pod_status"], expected_output)
        expected_output.append(
            "    No other information available in non-running state"
        )
        assert expected_output == output

    @patch("paasta_tools.cli.cmds.status.load_system_paasta_config", autospec=True)
    @mock.patch("paasta_tools.cli.cmds.status.get_paasta_oapi_client", autospec=True)
    @patch("paasta_tools.cli.cmds.status.humanize.naturaltime", autospec=True)
    def test_output_stopping_taskmanagers(
        self,
        mock_naturaltime,
        mock_get_paasta_oapi_client,
        mock_load_system_paasta_config,
        mock_flink_status,
        system_paasta_config,
    ):
        mock_load_system_paasta_config.return_value = system_paasta_config
        mock_api = mock_get_paasta_oapi_client.return_value
        mock_api.service.get_flink_cluster_config.return_value = config_obj
        mock_api.service.get_flink_cluster_overview.return_value = overview_obj
        mock_api.service.list_flink_cluster_jobs.return_value = jobs_obj
        mock_api.service.get_flink_cluster_job_details.return_value = job_details_obj
        mock_naturaltime.return_value = "one day ago"
        output = []
        mock_flink_status["status"]["state"] = "Stoppingtaskmanagers"
        mock_flink_status["status"]["pod_status"] = mock_flink_status["status"][
            "pod_status"
        ][2:]
        print_flink_status(
            cluster="fake_cluster",
            service="fake_service",
            instance="fake_instance",
            output=output,
            flink=mock_flink_status,
            verbose=1,
        )
        status = mock_flink_status["status"]
        expected_output = [
            f"    Config SHA: 00000",
            f"    State: {PaastaColors.yellow(status['state'].title())}",
            f"    Pods: 1 running, 0 evicted, 0 other",
        ]
        append_pod_status(status["pod_status"], expected_output)
        expected_output.append(
            "    No other information available in non-running state"
        )
        assert expected_output == output

    @patch("paasta_tools.cli.cmds.status.load_system_paasta_config", autospec=True)
    @patch("paasta_tools.cli.cmds.status.humanize.naturaltime", autospec=True)
    @mock.patch("paasta_tools.cli.cmds.status.get_paasta_oapi_client", autospec=True)
    def test_output_1_verbose(
        self,
        mock_get_paasta_oapi_client,
        mock_naturaltime,
        mock_load_system_paasta_config,
        mock_flink_status,
        system_paasta_config,
    ):
        mock_load_system_paasta_config.return_value = system_paasta_config
        mock_api = mock_get_paasta_oapi_client.return_value
        mock_api.service.get_flink_cluster_config.return_value = config_obj
        mock_api.service.get_flink_cluster_overview.return_value = overview_obj
        mock_api.service.list_flink_cluster_jobs.return_value = jobs_obj
        mock_api.service.get_flink_cluster_job_details.return_value = job_details_obj
        mock_naturaltime.return_value = "one day ago"
        output = []
        print_flink_status(
            cluster="fake_cluster",
            service="fake_service",
            instance="fake_instance",
            output=output,
            flink=mock_flink_status,
            verbose=1,
        )

        status = mock_flink_status["status"]
        metadata = mock_flink_status["metadata"]
        job_start_time = str(
            datetime.datetime.fromtimestamp(int(job_details_obj.start_time) // 1000)
        )
        expected_output = _get_base_status_verbose_1(metadata) + [
            f"    State: {PaastaColors.green(status['state'].title())}",
            f"    Pods: 3 running, 0 evicted, 0 other",
            f"    Jobs: 1 running, 0 finished, 0 failed, 0 cancelled",
            f"    1 taskmanagers, 3/4 slots available",
            f"    Jobs:",
            f"      Job Name       State       Started",
            f"      {get_flink_job_name(job_details_obj)} {PaastaColors.green('Running')} {job_start_time} ({mock_naturaltime.return_value})",
        ]
        append_pod_status(status["pod_status"], expected_output)
        assert expected_output == output


overview_obj = paastamodels.FlinkClusterOverview(
    taskmanagers=1,
    slots_total=4,
    slots_available=3,
    jobs_running=1,
    jobs_finished=0,
    jobs_cancelled=0,
    jobs_failed=0,
)

config_obj = paastamodels.FlinkConfig(
    flink_version="1.13.5", flink_revision="0ff28a7 @ 2021-12-14T23:26:04+01:00"
)

job_details_obj = paastamodels.FlinkJobDetails(
    jid="4210f0646f5c9ce1db0b3e5ae4372b82",
    name="beam_happyhour.main.beam_happyhour",
    state="RUNNING",
    start_time=float(1655053223341),
)

jobs_obj = paastamodels.FlinkJobs(
    jobs=[
        paastamodels.FlinkJob(id="4210f0646f5c9ce1db0b3e5ae4372b82", status="RUNNING")
    ]
)


def _prepare_paasta_api_client_for_flink(mock_get_paasta_oapi_client):
    mock_api = mock_get_paasta_oapi_client.return_value
    mock_api.get_flink_config_from_paasta_api_client.return_value = config_obj
    mock_api.service.get_flink_cluster_overview.return_value = overview_obj
    mock_api.service.get_flink_jobs_from_paasta_api_client.return_value = jobs_obj
    mock_api.service.get_flink_job_details_from_paasta_api_client.return_value = (
        job_details_obj
    )


def _get_base_status_verbose_0(metadata):
    return [
        f"    Config SHA: 00000",
        f"    Flink version: {config_obj.flink_version}",
        f"    URL: {metadata['annotations']['flink.yelp.com/dashboard_url']}/",
    ]


def _get_base_status_verbose_1(metadata):
    return [
        f"    Config SHA: 00000",
        f"    Flink version: {config_obj.flink_version} {config_obj.flink_revision}",
        f"    URL: {metadata['annotations']['flink.yelp.com/dashboard_url']}/",
    ]


def _formatted_table_to_dict(formatted_table):
    """Convert a single-row table with header to a dictionary"""
    headers = [
        header.strip() for header in formatted_table[0].split("  ") if len(header) > 0
    ]
    fields = [
        field.strip() for field in formatted_table[1].split("  ") if len(field) > 0
    ]
    return dict(zip(headers, fields))


@patch("paasta_tools.cli.cmds.status.format_tail_lines_for_mesos_task", autospec=True)
@patch("paasta_tools.cli.cmds.status.humanize.naturaltime", autospec=True)
class TestFormatKubernetesPodTable:
    @pytest.fixture
    def mock_kubernetes_pod(self):
        return paastamodels.KubernetesPod(
            name="abc123",
            host="paasta.cloud",
            deployed_timestamp=1565648600.0,
            phase="Running",
            ready=True,
            containers=[],
            message=None,
            reason=None,
        )

    @pytest.fixture
    def mock_kubernetes_replicaset(self):
        return paastamodels.KubernetesReplicaSet(
            name="abc123",
            replicas=3,
            ready_replicas=3,
            create_timestamp=1565648600.0,
            git_sha="def456",
            config_sha=None,
        )

    def test_format_kubernetes_pod_table(
        self,
        mock_naturaltime,
        mock_format_tail_lines_for_mesos_task,
        mock_kubernetes_pod,
    ):
        output = format_kubernetes_pod_table([mock_kubernetes_pod], verbose=0)
        pod_table_dict = _formatted_table_to_dict(output)
        assert pod_table_dict == {
            "Pod ID": "abc123",
            "Host deployed to": "paasta.cloud",
            "Deployed at what localtime": f"2019-08-12T22:23 ({mock_naturaltime.return_value})",
            "Health": PaastaColors.green("Healthy"),
        }

    def test_format_kubernetes_replicaset_table(
        self,
        mock_naturaltime,
        mock_format_tail_lines_for_mesos_task,
        mock_kubernetes_replicaset,
    ):
        output = format_kubernetes_replicaset_table([mock_kubernetes_replicaset])
        replicaset_table_dict = _formatted_table_to_dict(output)
        assert replicaset_table_dict == {
            "ReplicaSet Name": "abc123",
            "Ready / Desired": PaastaColors.green("3/3"),
            "Created at what localtime": f"2019-08-12T22:23 ({mock_naturaltime.return_value})",
            "Service git SHA": "def456",
            "Config hash": "Unknown",
        }

    def test_no_host(
        self,
        mock_naturaltime,
        mock_format_tail_lines_for_mesos_task,
        mock_kubernetes_pod,
    ):
        mock_kubernetes_pod.host = None
        mock_kubernetes_pod.events = []
        output = format_kubernetes_pod_table([mock_kubernetes_pod], verbose=0)
        pod_table_dict = _formatted_table_to_dict(output)
        assert pod_table_dict["Host deployed to"] == PaastaColors.grey("N/A")

    @pytest.mark.parametrize("phase,ready", [("Failed", False), ("Running", False)])
    def test_unhealthy(
        self,
        mock_naturaltime,
        mock_format_tail_lines_for_mesos_task,
        mock_kubernetes_pod,
        phase,
        ready,
    ):
        mock_kubernetes_pod.phase = phase
        mock_kubernetes_pod.ready = ready
        mock_kubernetes_pod.events = []
        output = format_kubernetes_pod_table([mock_kubernetes_pod], verbose=0)
        pod_table_dict = _formatted_table_to_dict(output)
        assert pod_table_dict["Health"] == PaastaColors.red("Unhealthy")

    def test_evicted(
        self,
        mock_naturaltime,
        mock_format_tail_lines_for_mesos_task,
        mock_kubernetes_pod,
    ):
        mock_kubernetes_pod.phase = "Failed"
        mock_kubernetes_pod.reason = "Evicted"
        mock_kubernetes_pod.events = []
        output = format_kubernetes_pod_table([mock_kubernetes_pod], verbose=0)
        pod_table_dict = _formatted_table_to_dict(output)
        assert pod_table_dict["Health"] == PaastaColors.red("Evicted")

    def test_no_health(
        self,
        mock_naturaltime,
        mock_format_tail_lines_for_mesos_task,
        mock_kubernetes_pod,
    ):
        mock_kubernetes_pod.phase = None
        mock_kubernetes_pod.events = []
        output = format_kubernetes_pod_table([mock_kubernetes_pod], verbose=0)
        pod_table_dict = _formatted_table_to_dict(output)
        assert pod_table_dict["Health"] == PaastaColors.grey("N/A")


<<<<<<< HEAD
@patch("paasta_tools.cli.cmds.status.create_mesos_running_tasks_table", autospec=True)
@patch(
    "paasta_tools.cli.cmds.status.create_mesos_non_running_tasks_table", autospec=True
)
@patch("paasta_tools.cli.cmds.status.marathon_mesos_status_summary", autospec=True)
def test_marathon_mesos_status_human(
    mock_marathon_mesos_status_summary,
    mock_create_mesos_non_running_tasks_table,
    mock_create_mesos_running_tasks_table,
):
    mock_create_mesos_running_tasks_table.return_value = [
        "running task 1",
        "running task 2",
    ]
    mock_create_mesos_non_running_tasks_table.return_value = ["non-running task 1"]

    running_tasks = [
        paastamodels.MarathonMesosRunningTask(),
        paastamodels.MarathonMesosRunningTask(),
    ]
    non_running_tasks = [paastamodels.MarathonMesosNonrunningTask()]
    mesos_status = paastamodels.MarathonMesosStatus(
        running_task_count=2,
        running_tasks=running_tasks,
        non_running_tasks=non_running_tasks,
    )
    output = marathon_mesos_status_human(
        mesos_status,
        expected_instance_count=2,
    )

    assert output == [
        mock_marathon_mesos_status_summary.return_value,
        "  Running Tasks:",
        "    running task 1",
        "    running task 2",
        PaastaColors.grey("  Non-running Tasks:"),
        "    non-running task 1",
    ]
    mock_marathon_mesos_status_summary.assert_called_once_with(2, 2)
    mock_create_mesos_running_tasks_table.assert_called_once_with(running_tasks)
    mock_create_mesos_non_running_tasks_table.assert_called_once_with(non_running_tasks)


def test_marathon_mesos_status_summary():
    status_summary = marathon_mesos_status_summary(
        mesos_task_count=3, expected_instance_count=2
    )
    expected_status = PaastaColors.green("Healthy")
    expected_count = PaastaColors.green(f"(3/2)")
    assert f"{expected_status} - {expected_count}" in status_summary


=======
>>>>>>> fcba5cd6
@patch("paasta_tools.cli.cmds.status.format_tail_lines_for_mesos_task", autospec=True)
@patch("paasta_tools.cli.cmds.status.humanize.naturaltime", autospec=True)
class TestCreateMesosRunningTasksTable:
    @pytest.fixture
    def mock_running_task(self):
        return Struct(
            id="task_id",
            hostname="paasta.yelp.com",
            mem_limit=Struct(value=2 * 1024 * 1024),
            rss=Struct(value=1024 * 1024),
            cpu_shares=Struct(value=0.5),
            cpu_used_seconds=Struct(value=1.2),
            duration_seconds=300,
            deployed_timestamp=1565567511.0,
            tail_lines=Struct(),
        )

    def test_create_mesos_running_tasks_table(
        self, mock_naturaltime, mock_format_tail_lines_for_mesos_task, mock_running_task
    ):
        mock_format_tail_lines_for_mesos_task.return_value = [
            "tail line 1",
            "tail line 2",
        ]
        output = create_mesos_running_tasks_table([mock_running_task])
        running_tasks_dict = _formatted_table_to_dict(output[:2])
        assert running_tasks_dict == {
            "Mesos Task ID": mock_running_task.id,
            "Host deployed to": mock_running_task.hostname,
            "Ram": "1/2MB",
            "CPU": "0.8%",
            "Deployed at what localtime": f"2019-08-11T23:51 ({mock_naturaltime.return_value})",
        }
        assert output[2:] == ["tail line 1", "tail line 2"]
        mock_format_tail_lines_for_mesos_task.assert_called_once_with(
            mock_running_task.tail_lines, mock_running_task.id
        )

    def test_error_messages(
        self, mock_naturaltime, mock_format_tail_lines_for_mesos_task, mock_running_task
    ):
        mock_running_task.mem_limit = paastamodels.FloatAndError(
            error_message="Couldn't get memory"
        )
        mock_running_task.rss = paastamodels.IntegerAndError(value=1)
        mock_running_task.cpu_shares = paastamodels.FloatAndError(
            error_message="Couldn't get CPU"
        )

        output = create_mesos_running_tasks_table([mock_running_task])
        running_tasks_dict = _formatted_table_to_dict(output)
        assert running_tasks_dict["Ram"] == "Couldn't get memory"
        assert running_tasks_dict["CPU"] == "Couldn't get CPU"

    def test_undefined_cpu(
        self, mock_naturaltime, mock_format_tail_lines_for_mesos_task, mock_running_task
    ):
        mock_running_task.cpu_shares.value = 0
        output = create_mesos_running_tasks_table([mock_running_task])
        running_tasks_dict = _formatted_table_to_dict(output)
        assert running_tasks_dict["CPU"] == "Undef"

    def test_high_cpu(
        self, mock_naturaltime, mock_format_tail_lines_for_mesos_task, mock_running_task
    ):
        mock_running_task.cpu_shares.value = 0.1
        mock_running_task.cpu_used_seconds.value = 28
        output = create_mesos_running_tasks_table([mock_running_task])
        running_tasks_dict = _formatted_table_to_dict(output)
        assert running_tasks_dict["CPU"] == PaastaColors.red("93.3%")

    def test_tasks_are_none(
        self, mock_naturaltime, mock_format_tail_lines_for_mesos_task, mock_running_task
    ):
        assert len(create_mesos_running_tasks_table(None)) == 1  # just the header


@patch("paasta_tools.cli.cmds.status.format_tail_lines_for_mesos_task", autospec=True)
@patch("paasta_tools.cli.cmds.status.humanize.naturaltime", autospec=True)
def test_create_mesos_non_running_tasks_table(
    mock_naturaltime, mock_format_tail_lines_for_mesos_task
):
    mock_format_tail_lines_for_mesos_task.return_value = ["tail line 1", "tail line 2"]
    mock_non_running_task = Struct(
        id="task_id",
        hostname="paasta.restaurant",
        deployed_timestamp=1564642800.0,
        state="Not running",
        tail_lines=Struct(),
    )
    output = create_mesos_non_running_tasks_table([mock_non_running_task])
    uncolored_output = [remove_ansi_escape_sequences(line) for line in output]
    task_dict = _formatted_table_to_dict(uncolored_output)
    assert task_dict == {
        "Mesos Task ID": mock_non_running_task.id,
        "Host deployed to": mock_non_running_task.hostname,
        "Deployed at what localtime": f"2019-08-01T07:00 ({mock_naturaltime.return_value})",
        "Status": mock_non_running_task.state,
    }
    assert uncolored_output[2:] == ["tail line 1", "tail line 2"]
    mock_format_tail_lines_for_mesos_task.assert_called_once_with(
        mock_non_running_task.tail_lines, mock_non_running_task.id
    )


@patch("paasta_tools.cli.cmds.status.format_tail_lines_for_mesos_task", autospec=True)
def test_create_mesos_non_running_tasks_table_handles_none_deployed_timestamp(
    mock_format_tail_lines_for_mesos_task,
):
    mock_non_running_task = Struct(
        id="task_id",
        hostname="paasta.restaurant",
        deployed_timestamp=None,
        state="Not running",
        tail_lines=Struct(),
    )
    output = create_mesos_non_running_tasks_table([mock_non_running_task])
    uncolored_output = [remove_ansi_escape_sequences(line) for line in output]
    task_dict = _formatted_table_to_dict(uncolored_output)
    assert task_dict["Deployed at what localtime"] == "Unknown"


def test_create_mesos_non_running_tasks_table_handles_nones():
    assert len(create_mesos_non_running_tasks_table(None)) == 1  # just the header


@patch("paasta_tools.cli.cmds.status.haproxy_backend_report", autospec=True)
@patch("paasta_tools.cli.cmds.status.build_smartstack_backends_table", autospec=True)
def test_get_smartstack_status_human(
    mock_build_smartstack_backends_table, mock_haproxy_backend_report
):
    mock_locations = [
        Struct(
            name="location_1",
            running_backends_count=2,
            backends=[Struct(hostname="location_1_host")],
        ),
        Struct(
            name="location_2",
            running_backends_count=5,
            backends=[
                Struct(hostname="location_2_host1"),
                Struct(hostname="location_2_host2"),
            ],
        ),
    ]
    mock_haproxy_backend_report.side_effect = (
        lambda expected, running: f"haproxy report: {running}/{expected}"
    )
    mock_build_smartstack_backends_table.side_effect = lambda backends: [
        f"{backend.hostname}" for backend in backends
    ]

    output = get_smartstack_status_human(
        registration="fake_service.fake_instance",
        expected_backends_per_location=5,
        locations=mock_locations,
    )
    assert output == [
        "Smartstack:",
        "  Haproxy Service Name: fake_service.fake_instance",
        "  Backends:",
        "    location_1 - haproxy report: 2/5",
        "      location_1_host",
        "    location_2 - haproxy report: 5/5",
        "      location_2_host1",
        "      location_2_host2",
    ]


def test_get_smartstack_status_human_no_locations():
    output = get_smartstack_status_human(
        registration="fake_service.fake_instance",
        expected_backends_per_location=1,
        locations=[],
    )
    assert len(output) == 1
    assert "ERROR" in output[0]


class TestBuildSmartstackBackendsTable:
    @pytest.fixture
    def mock_backend(self):
        return Struct(
            hostname="mock_host",
            port=1138,
            status="UP",
            check_status="L7OK",
            check_code="0",
            check_duration=10,
            last_change=300,
            has_associated_task=True,
        )

    def test_build_smartstack_backends_table(self, mock_backend):
        output = build_smartstack_backends_table([mock_backend])
        backend_dict = _formatted_table_to_dict(output)
        assert backend_dict == {
            "Name": "mock_host:1138",
            "LastCheck": "L7OK/0 in 10ms",
            "LastChange": "5 minutes ago",
            "Status": PaastaColors.default("UP"),
        }

    @pytest.mark.parametrize(
        "backend_status,expected_color",
        [
            ("DOWN", PaastaColors.red),
            ("MAINT", PaastaColors.grey),
            ("OTHER", PaastaColors.yellow),
        ],
    )
    def test_backend_status(self, mock_backend, backend_status, expected_color):
        mock_backend.status = backend_status
        output = build_smartstack_backends_table([mock_backend])
        backend_dict = _formatted_table_to_dict(output)
        assert backend_dict["Status"] == expected_color(backend_status)

    def test_no_associated_task(self, mock_backend):
        mock_backend.has_associated_task = False
        output = build_smartstack_backends_table([mock_backend])
        backend_dict = _formatted_table_to_dict(output)
        assert all(
            field == PaastaColors.grey(remove_ansi_escape_sequences(field))
            for field in backend_dict.values()
        )

    def test_multiple_backends(self, mock_backend):
        assert len(build_smartstack_backends_table([mock_backend, mock_backend])) == 3


def test_get_desired_state_human():
    fake_conf = kubernetes_tools.KubernetesDeploymentConfig(
        service="service",
        cluster="cluster",
        instance="instance",
        config_dict={},
        branch_dict={"desired_state": "stop"},
    )
    assert "Stopped" in desired_state_human(
        fake_conf.get_desired_state(), fake_conf.get_instances()
    )


def test_get_desired_state_human_started_with_instances():
    fake_conf = kubernetes_tools.KubernetesDeploymentConfig(
        service="service",
        cluster="cluster",
        instance="instance",
        config_dict={"instances": 42},
        branch_dict={"desired_state": "start"},
    )
    assert "Started" in desired_state_human(
        fake_conf.get_desired_state(), fake_conf.get_instances()
    )


def test_get_desired_state_human_with_0_instances():
    fake_conf = kubernetes_tools.KubernetesDeploymentConfig(
        service="service",
        cluster="cluster",
        instance="instance",
        config_dict={"instances": 0},
        branch_dict={"desired_state": "start"},
    )
    assert "Stopped" in desired_state_human(
        fake_conf.get_desired_state(), fake_conf.get_instances()
    )


def test_haproxy_backend_report_healthy():
    normal_count = 10
    actual_count = 11
    status = haproxy_backend_report(normal_count, actual_count)
    assert "Healthy" in status


def test_haproxy_backend_report_critical():
    normal_count = 10
    actual_count = 1
    status = haproxy_backend_report(normal_count, actual_count)
    assert "Critical" in status<|MERGE_RESOLUTION|>--- conflicted
+++ resolved
@@ -37,11 +37,8 @@
 from paasta_tools.cli.cmds.status import desired_state_human
 from paasta_tools.cli.cmds.status import format_kubernetes_pod_table
 from paasta_tools.cli.cmds.status import format_kubernetes_replicaset_table
-<<<<<<< HEAD
 from paasta_tools.cli.cmds.status import format_marathon_task_table
 from paasta_tools.cli.cmds.status import get_flink_job_name
-=======
->>>>>>> fcba5cd6
 from paasta_tools.cli.cmds.status import get_instance_state
 from paasta_tools.cli.cmds.status import get_smartstack_status_human
 from paasta_tools.cli.cmds.status import get_versions_table
@@ -918,36 +915,6 @@
 
 
 @pytest.fixture
-<<<<<<< HEAD
-def mock_marathon_status(include_envoy=True):
-    kwargs = dict(
-        desired_state="start",
-        desired_app_id="abc.def",
-        app_id="fake_app_id",
-        app_count=1,
-        running_instance_count=2,
-        expected_instance_count=2,
-        deploy_status="Running",
-        bounce_method="crossover",
-        app_statuses=[],
-        mesos=paastamodels.MarathonMesosStatus(
-            running_task_count=2,
-            running_tasks=[],
-            non_running_tasks=[],
-        ),
-    )
-    if include_envoy:
-        kwargs["envoy"] = paastamodels.EnvoyStatus(
-            registration="fake_service.fake_instance",
-            expected_backends_per_location=1,
-            locations=[],
-        )
-    return paastamodels.InstanceStatusMarathon(**kwargs)
-
-
-@pytest.fixture
-=======
->>>>>>> fcba5cd6
 def mock_kubernetes_status():
     return paastamodels.InstanceStatusKubernetes(
         desired_state="start",
@@ -1744,35 +1711,6 @@
         assert mock_format_kubernetes_replicaset_table.called
 
 
-<<<<<<< HEAD
-class TestPrintMarathonStatus:
-    def test_error(self, mock_marathon_status):
-        mock_marathon_status.error_message = "Things went wrong"
-        output = []
-        return_value = print_marathon_status(
-            cluster="fake_cluster",
-            service="fake_service",
-            instance="fake_instance",
-            output=output,
-            marathon_status=mock_marathon_status,
-        )
-
-        assert return_value == 1
-        assert output == ["Things went wrong"]
-
-    def test_successful_return_value(self, mock_marathon_status):
-        return_value = print_marathon_status(
-            cluster="fake_cluster",
-            service="fake_service",
-            instance="fake_instance",
-            output=[],
-            marathon_status=mock_marathon_status,
-        )
-        assert return_value == 0
-
-
-=======
->>>>>>> fcba5cd6
 @pytest.fixture
 def mock_kubernetes_status_v2():
     return paastamodels.InstanceStatusKubernetesV2(
@@ -3024,62 +2962,6 @@
         assert pod_table_dict["Health"] == PaastaColors.grey("N/A")
 
 
-<<<<<<< HEAD
-@patch("paasta_tools.cli.cmds.status.create_mesos_running_tasks_table", autospec=True)
-@patch(
-    "paasta_tools.cli.cmds.status.create_mesos_non_running_tasks_table", autospec=True
-)
-@patch("paasta_tools.cli.cmds.status.marathon_mesos_status_summary", autospec=True)
-def test_marathon_mesos_status_human(
-    mock_marathon_mesos_status_summary,
-    mock_create_mesos_non_running_tasks_table,
-    mock_create_mesos_running_tasks_table,
-):
-    mock_create_mesos_running_tasks_table.return_value = [
-        "running task 1",
-        "running task 2",
-    ]
-    mock_create_mesos_non_running_tasks_table.return_value = ["non-running task 1"]
-
-    running_tasks = [
-        paastamodels.MarathonMesosRunningTask(),
-        paastamodels.MarathonMesosRunningTask(),
-    ]
-    non_running_tasks = [paastamodels.MarathonMesosNonrunningTask()]
-    mesos_status = paastamodels.MarathonMesosStatus(
-        running_task_count=2,
-        running_tasks=running_tasks,
-        non_running_tasks=non_running_tasks,
-    )
-    output = marathon_mesos_status_human(
-        mesos_status,
-        expected_instance_count=2,
-    )
-
-    assert output == [
-        mock_marathon_mesos_status_summary.return_value,
-        "  Running Tasks:",
-        "    running task 1",
-        "    running task 2",
-        PaastaColors.grey("  Non-running Tasks:"),
-        "    non-running task 1",
-    ]
-    mock_marathon_mesos_status_summary.assert_called_once_with(2, 2)
-    mock_create_mesos_running_tasks_table.assert_called_once_with(running_tasks)
-    mock_create_mesos_non_running_tasks_table.assert_called_once_with(non_running_tasks)
-
-
-def test_marathon_mesos_status_summary():
-    status_summary = marathon_mesos_status_summary(
-        mesos_task_count=3, expected_instance_count=2
-    )
-    expected_status = PaastaColors.green("Healthy")
-    expected_count = PaastaColors.green(f"(3/2)")
-    assert f"{expected_status} - {expected_count}" in status_summary
-
-
-=======
->>>>>>> fcba5cd6
 @patch("paasta_tools.cli.cmds.status.format_tail_lines_for_mesos_task", autospec=True)
 @patch("paasta_tools.cli.cmds.status.humanize.naturaltime", autospec=True)
 class TestCreateMesosRunningTasksTable:
